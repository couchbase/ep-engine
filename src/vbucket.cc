/* -*- Mode: C++; tab-width: 4; c-basic-offset: 4; indent-tabs-mode: nil -*- */
/*
 *     Copyright 2010 Couchbase, Inc
 *
 *   Licensed under the Apache License, Version 2.0 (the "License");
 *   you may not use this file except in compliance with the License.
 *   You may obtain a copy of the License at
 *
 *       http://www.apache.org/licenses/LICENSE-2.0
 *
 *   Unless required by applicable law or agreed to in writing, software
 *   distributed under the License is distributed on an "AS IS" BASIS,
 *   WITHOUT WARRANTIES OR CONDITIONS OF ANY KIND, either express or implied.
 *   See the License for the specific language governing permissions and
 *   limitations under the License.
 */

#include "config.h"

#include <functional>
#include <list>
#include <set>
#include <string>

#include "ep_engine.h"
#include "failover-table.h"
#define STATWRITER_NAMESPACE vbucket
#include "statwriter.h"
#undef STATWRITER_NAMESPACE
#include "vbucket.h"

VBucketFilter VBucketFilter::filter_diff(const VBucketFilter &other) const {
    std::vector<uint16_t> tmp(acceptable.size() + other.size());
    std::vector<uint16_t>::iterator end;
    end = std::set_symmetric_difference(acceptable.begin(),
                                        acceptable.end(),
                                        other.acceptable.begin(),
                                        other.acceptable.end(),
                                        tmp.begin());
    return VBucketFilter(std::vector<uint16_t>(tmp.begin(), end));
}

VBucketFilter VBucketFilter::filter_intersection(const VBucketFilter &other)
                                                                        const {
    std::vector<uint16_t> tmp(acceptable.size() + other.size());
    std::vector<uint16_t>::iterator end;

    end = std::set_intersection(acceptable.begin(), acceptable.end(),
                                other.acceptable.begin(),
                                other.acceptable.end(),
                                tmp.begin());
    return VBucketFilter(std::vector<uint16_t>(tmp.begin(), end));
}

static bool isRange(std::set<uint16_t>::const_iterator it,
                    const std::set<uint16_t>::const_iterator &end,
                    size_t &length)
{
    length = 0;
    for (uint16_t val = *it;
         it != end && (val + length) == *it;
         ++it, ++length) {
        // empty
    }

    --length;

    return length > 1;
}

std::ostream& operator <<(std::ostream &out, const VBucketFilter &filter)
{
    std::set<uint16_t>::const_iterator it;

    if (filter.acceptable.empty()) {
        out << "{ empty }";
    } else {
        bool needcomma = false;
        out << "{ ";
        for (it = filter.acceptable.begin();
             it != filter.acceptable.end();
             ++it) {
            if (needcomma) {
                out << ", ";
            }

            size_t length;
            if (isRange(it, filter.acceptable.end(), length)) {
                std::set<uint16_t>::iterator last = it;
                for (size_t i = 0; i < length; ++i) {
                    ++last;
                }
                out << "[" << *it << "," << *last << "]";
                it = last;
            } else {
                out << *it;
            }
            needcomma = true;
        }
        out << " }";
    }

    return out;
}

size_t VBucket::chkFlushTimeout = MIN_CHK_FLUSH_TIMEOUT;

const vbucket_state_t VBucket::ACTIVE =
                     static_cast<vbucket_state_t>(htonl(vbucket_state_active));
const vbucket_state_t VBucket::REPLICA =
                    static_cast<vbucket_state_t>(htonl(vbucket_state_replica));
const vbucket_state_t VBucket::PENDING =
                    static_cast<vbucket_state_t>(htonl(vbucket_state_pending));
const vbucket_state_t VBucket::DEAD =
                    static_cast<vbucket_state_t>(htonl(vbucket_state_dead));

VBucket::~VBucket() {
    if (!pendingOps.empty() || !pendingBGFetches.empty()) {
        LOG(EXTENSION_LOG_WARNING,
            "Have %ld pending ops and %ld pending reads "
            "while destroying vbucket\n",
            pendingOps.size(), pendingBGFetches.size());
    }

    stats.decrDiskQueueSize(dirtyQueueSize.load());

    size_t num_pending_fetches = 0;
    vb_bgfetch_queue_t::iterator itr = pendingBGFetches.begin();
    for (; itr != pendingBGFetches.end(); ++itr) {
        std::list<VBucketBGFetchItem *> &bgitems = itr->second;
        std::list<VBucketBGFetchItem *>::iterator vit = bgitems.begin();
        for (; vit != bgitems.end(); ++vit) {
            delete (*vit);
            ++num_pending_fetches;
        }
    }
    stats.numRemainingBgJobs.fetch_sub(num_pending_fetches);
    pendingBGFetches.clear();
    delete failovers;

    stats.memOverhead.fetch_sub(sizeof(VBucket) + ht.memorySize() + sizeof(CheckpointManager));
    cb_assert(stats.memOverhead.load() < GIGANTOR);

    LOG(EXTENSION_LOG_INFO, "Destroying vbucket %d\n", id);
}

void VBucket::fireAllOps(EventuallyPersistentEngine &engine,
                         ENGINE_ERROR_CODE code) {
    if (pendingOpsStart > 0) {
        hrtime_t now = gethrtime();
        if (now > pendingOpsStart) {
            hrtime_t d = (now - pendingOpsStart) / 1000;
            stats.pendingOpsHisto.add(d);
            atomic_setIfBigger(stats.pendingOpsMaxDuration, d);
        }
    } else {
        return;
    }

    pendingOpsStart = 0;
    stats.pendingOps.fetch_sub(pendingOps.size());
    atomic_setIfBigger(stats.pendingOpsMax, pendingOps.size());

    engine.notifyIOComplete(pendingOps, code);
    pendingOps.clear();

    LOG(EXTENSION_LOG_INFO,
        "Fired pendings ops for vbucket %d in state %s\n",
        id, VBucket::toString(state));
}

void VBucket::fireAllOps(EventuallyPersistentEngine &engine) {
    LockHolder lh(pendingOpLock);

    if (state == vbucket_state_active) {
        fireAllOps(engine, ENGINE_SUCCESS);
    } else if (state == vbucket_state_pending) {
        // Nothing
    } else {
        fireAllOps(engine, ENGINE_NOT_MY_VBUCKET);
    }
}

void VBucket::setState(vbucket_state_t to, SERVER_HANDLE_V1 *sapi) {
    cb_assert(sapi);
    vbucket_state_t oldstate(state);

    if (to == vbucket_state_active &&
        checkpointManager.getOpenCheckpointId() < 2) {
        checkpointManager.setOpenCheckpointId(2);
    }

    if (oldstate == vbucket_state_active) {
        uint64_t highSeqno = (uint64_t)checkpointManager.getHighSeqno();
        setCurrentSnapshot(highSeqno, highSeqno);
    }

    LOG(EXTENSION_LOG_DEBUG, "transitioning vbucket %d from %s to %s",
        id, VBucket::toString(oldstate), VBucket::toString(to));

    state = to;
}

void VBucket::doStatsForQueueing(Item& qi, size_t itemBytes)
{
    ++dirtyQueueSize;
    dirtyQueueMem.fetch_add(sizeof(Item));
    ++dirtyQueueFill;
    dirtyQueueAge.fetch_add(qi.getQueuedTime());
    dirtyQueuePendingWrites.fetch_add(itemBytes);
}

void VBucket::doStatsForFlushing(Item& qi, size_t itemBytes)
{
    decrDirtyQueueSize(1);
    if (dirtyQueueMem > sizeof(Item)) {
        dirtyQueueMem.fetch_sub(sizeof(Item));
    } else {
        dirtyQueueMem.store(0);
    }
    ++dirtyQueueDrain;

    if (dirtyQueueAge > qi.getQueuedTime()) {
        dirtyQueueAge.fetch_sub(qi.getQueuedTime());
    } else {
        dirtyQueueAge.store(0);
    }

    if (dirtyQueuePendingWrites > itemBytes) {
        dirtyQueuePendingWrites.fetch_sub(itemBytes);
    } else {
        dirtyQueuePendingWrites.store(0);
    }
}

void VBucket::incrMetaDataDisk(Item& qi)
{
    metaDataDisk.fetch_add(qi.getNKey() + sizeof(ItemMetaData));
}

void VBucket::decrMetaDataDisk(Item& qi)
{
    // assume couchstore remove approx this much data from disk
    metaDataDisk.fetch_sub((qi.getNKey() + sizeof(ItemMetaData)));
}

void VBucket::resetStats() {
    opsCreate.store(0);
    opsUpdate.store(0);
    opsDelete.store(0);
    opsReject.store(0);

    stats.decrDiskQueueSize(dirtyQueueSize.load());
    dirtyQueueSize.store(0);
    dirtyQueueMem.store(0);
    dirtyQueueFill.store(0);
    dirtyQueueAge.store(0);
    dirtyQueuePendingWrites.store(0);
    dirtyQueueDrain.store(0);
    fileSpaceUsed = 0;
    fileSize = 0;
}

template <typename T>
void VBucket::addStat(const char *nm, const T &val, ADD_STAT add_stat,
                      const void *c) {
    std::stringstream name;
    name << "vb_" << id;
    if (nm != NULL) {
        name << ":" << nm;
    }
    std::stringstream value;
    value << val;
    std::string n = name.str();
    add_casted_stat(n.data(), value.str().data(), add_stat, c);
}

void VBucket::queueBGFetchItem(const std::string &key,
                               VBucketBGFetchItem *fetch,
                               BgFetcher *bgFetcher) {
    LockHolder lh(pendingBGFetchesLock);
    pendingBGFetches[key].push_back(fetch);
    bgFetcher->addPendingVB(id);
    lh.unlock();
}

bool VBucket::getBGFetchItems(vb_bgfetch_queue_t &fetches) {
    LockHolder lh(pendingBGFetchesLock);
    fetches.insert(pendingBGFetches.begin(), pendingBGFetches.end());
    pendingBGFetches.clear();
    lh.unlock();
    return fetches.size() > 0;
}

void VBucket::addHighPriorityVBEntry(uint64_t id, const void *cookie,
                                     bool isBySeqno) {
    LockHolder lh(hpChksMutex);
    if (shard) {
        ++shard->highPriorityCount;
    }
    hpChks.push_back(HighPriorityVBEntry(cookie, id, isBySeqno));
    numHpChks = hpChks.size();
}

void VBucket::notifyCheckpointPersisted(EventuallyPersistentEngine &e,
                                        uint64_t idNum,
                                        bool isBySeqno) {
    LockHolder lh(hpChksMutex);
    std::map<const void*, ENGINE_ERROR_CODE> toNotify;
    std::list<HighPriorityVBEntry>::iterator entry = hpChks.begin();

    while (entry != hpChks.end()) {
        if (isBySeqno != entry->isBySeqno_) {
            ++entry;
            continue;
        }

        hrtime_t wall_time(gethrtime() - entry->start);
        size_t spent = wall_time / 1000000000;
<<<<<<< HEAD
        if (entry->id <= idNum) {
            e.notifyIOComplete(entry->cookie, ENGINE_SUCCESS);
=======
        if (entry->checkpoint <= chkid) {
            toNotify[entry->cookie] = ENGINE_SUCCESS;
>>>>>>> 1e3ce0f6
            stats.chkPersistenceHisto.add(wall_time / 1000);
            adjustCheckpointFlushTimeout(wall_time / 1000000000);
            LOG(EXTENSION_LOG_WARNING, "Notified the completion of checkpoint "
                "persistence for vbucket %d, id %llu, cookie %p", id, idNum,
                entry->cookie);
            entry = hpChks.erase(entry);
            if (shard) {
                --shard->highPriorityCount;
            }
        } else if (spent > getCheckpointFlushTimeout()) {
            adjustCheckpointFlushTimeout(spent);
            e.storeEngineSpecific(entry->cookie, NULL);
            toNotify[entry->cookie] = ENGINE_TMPFAIL;
            LOG(EXTENSION_LOG_WARNING, "Notified the timeout on checkpoint "
                "persistence for vbucket %d, id %llu, cookie %p", id, idNum,
                entry->cookie);
            entry = hpChks.erase(entry);
            if (shard) {
                --shard->highPriorityCount;
            }
        } else {
            ++entry;
        }
    }
    numHpChks = hpChks.size();
    lh.unlock();

    std::map<const void*, ENGINE_ERROR_CODE>::iterator itr = toNotify.begin();
    for (; itr != toNotify.end(); ++itr) {
        e.notifyIOComplete(itr->first, itr->second);
    }

}

void VBucket::notifyAllPendingConnsFailed(EventuallyPersistentEngine &e) {
    LockHolder lh(hpChksMutex);
    std::map<const void*, ENGINE_ERROR_CODE> toNotify;
    std::list<HighPriorityVBEntry>::iterator entry = hpChks.begin();
    while (entry != hpChks.end()) {
<<<<<<< HEAD
        e.storeEngineSpecific(entry->cookie, NULL);
        e.notifyIOComplete(entry->cookie, ENGINE_TMPFAIL);
=======
        toNotify[entry->cookie] = ENGINE_TMPFAIL;
>>>>>>> 1e3ce0f6
        entry = hpChks.erase(entry);
        if (shard) {
            --shard->highPriorityCount;
        }
    }
    lh.unlock();

    std::map<const void*, ENGINE_ERROR_CODE>::iterator itr = toNotify.begin();
    for (; itr != toNotify.end(); ++itr) {
        e.notifyIOComplete(itr->first, itr->second);
    }

    fireAllOps(e);
}

void VBucket::adjustCheckpointFlushTimeout(size_t wall_time) {
    size_t middle = (MIN_CHK_FLUSH_TIMEOUT + MAX_CHK_FLUSH_TIMEOUT) / 2;

    if (wall_time <= MIN_CHK_FLUSH_TIMEOUT) {
        chkFlushTimeout = MIN_CHK_FLUSH_TIMEOUT;
    } else if (wall_time <= middle) {
        chkFlushTimeout = middle;
    } else {
        chkFlushTimeout = MAX_CHK_FLUSH_TIMEOUT;
    }
}

size_t VBucket::getHighPriorityChkSize() {
    return numHpChks;
}

size_t VBucket::getCheckpointFlushTimeout() {
    return chkFlushTimeout;
}

size_t VBucket::getNumItems(item_eviction_policy_t policy) {
    if (policy == VALUE_ONLY) {
        return ht.getNumInMemoryItems();
    } else {
        return ht.getNumItems();
    }
}

size_t VBucket::getNumNonResidentItems(item_eviction_policy_t policy) {
    if (policy == VALUE_ONLY) {
        return ht.getNumInMemoryNonResItems();
    } else {
        size_t num_items = ht.getNumItems();
        size_t num_res_items = ht.getNumInMemoryItems() -
                               ht.getNumInMemoryNonResItems();
        return num_items > num_res_items ? (num_items - num_res_items) : 0;
    }
}

void VBucket::addStats(bool details, ADD_STAT add_stat, const void *c,
                       item_eviction_policy_t policy) {
    addStat(NULL, toString(state), add_stat, c);
    if (details) {
        size_t numItems = getNumItems(policy);
        size_t tempItems = getNumTempItems();
        addStat("num_items", numItems, add_stat, c);
        addStat("num_temp_items", tempItems, add_stat, c);
        addStat("num_non_resident", getNumNonResidentItems(policy),
                add_stat, c);
        addStat("ht_memory", ht.memorySize(), add_stat, c);
        addStat("ht_item_memory", ht.getItemMemory(), add_stat, c);
        addStat("ht_cache_size", ht.cacheSize, add_stat, c);
        addStat("num_ejects", ht.getNumEjects(), add_stat, c);
        addStat("ops_create", opsCreate, add_stat, c);
        addStat("ops_update", opsUpdate, add_stat, c);
        addStat("ops_delete", opsDelete, add_stat, c);
        addStat("ops_reject", opsReject, add_stat, c);
        addStat("queue_size", dirtyQueueSize, add_stat, c);
        addStat("queue_memory", dirtyQueueMem, add_stat, c);
        addStat("queue_fill", dirtyQueueFill, add_stat, c);
        addStat("queue_drain", dirtyQueueDrain, add_stat, c);
        addStat("queue_age", getQueueAge(), add_stat, c);
        addStat("pending_writes", dirtyQueuePendingWrites, add_stat, c);
        addStat("db_data_size", fileSpaceUsed, add_stat, c);
        addStat("db_file_size", fileSize, add_stat, c);
        addStat("high_seqno", getHighSeqno(), add_stat, c);
        addStat("uuid", failovers->getLatestEntry().vb_uuid, add_stat, c);
        addStat("purge_seqno", getPurgeSeqno(), add_stat, c);
    }
}<|MERGE_RESOLUTION|>--- conflicted
+++ resolved
@@ -317,13 +317,8 @@
 
         hrtime_t wall_time(gethrtime() - entry->start);
         size_t spent = wall_time / 1000000000;
-<<<<<<< HEAD
         if (entry->id <= idNum) {
-            e.notifyIOComplete(entry->cookie, ENGINE_SUCCESS);
-=======
-        if (entry->checkpoint <= chkid) {
             toNotify[entry->cookie] = ENGINE_SUCCESS;
->>>>>>> 1e3ce0f6
             stats.chkPersistenceHisto.add(wall_time / 1000);
             adjustCheckpointFlushTimeout(wall_time / 1000000000);
             LOG(EXTENSION_LOG_WARNING, "Notified the completion of checkpoint "
@@ -363,12 +358,8 @@
     std::map<const void*, ENGINE_ERROR_CODE> toNotify;
     std::list<HighPriorityVBEntry>::iterator entry = hpChks.begin();
     while (entry != hpChks.end()) {
-<<<<<<< HEAD
+        toNotify[entry->cookie] = ENGINE_TMPFAIL;
         e.storeEngineSpecific(entry->cookie, NULL);
-        e.notifyIOComplete(entry->cookie, ENGINE_TMPFAIL);
-=======
-        toNotify[entry->cookie] = ENGINE_TMPFAIL;
->>>>>>> 1e3ce0f6
         entry = hpChks.erase(entry);
         if (shard) {
             --shard->highPriorityCount;
