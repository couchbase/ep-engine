--- conflicted
+++ resolved
@@ -1518,11 +1518,18 @@
     return ENGINE_SUCCESS;
 }
 
-ENGINE_ERROR_CODE EventuallyPersistentStore::compactDB(compaction_ctx c,
+ENGINE_ERROR_CODE EventuallyPersistentStore::compactDB(uint16_t vbid,
+                                                       compaction_ctx c,
                                                        const void *cookie) {
     ENGINE_ERROR_CODE errCode = checkForDBExistence(c.db_file_id);
     if (errCode != ENGINE_SUCCESS) {
         return errCode;
+    }
+
+    /* Obtain the vbucket so we can get the previous purge seqno */
+    RCPtr<VBucket> vb = vbMap.getBucket(vbid);
+    if (!vb) {
+        return ENGINE_NOT_MY_VBUCKET;
     }
 
     /* Update the compaction ctx with the previous purge seqno */
@@ -1861,15 +1868,11 @@
             if (restore) {
                 if (gcb.val.getStatus() == ENGINE_SUCCESS) {
                     v->unlocked_restoreValue(gcb.val.getValue(), vb->ht);
-<<<<<<< HEAD
                     if (!v->isResident()) {
                         throw std::logic_error("EPStore::completeBGFetch: "
                                 "storedvalue (which has key " + v->getKey() +
                                 ") should be resident after calling restoreValue()");
                     }
-=======
-                    cb_assert(v->isResident());
->>>>>>> 36d77288
                     if (vb->getState() == vbucket_state_active &&
                         v->getExptime() != gcb.val.getValue()->getExptime() &&
                         v->getCas() == gcb.val.getValue()->getCas()) {
@@ -1939,14 +1942,8 @@
         ENGINE_ERROR_CODE status = bgitem->value.getStatus();
         Item *fetchedValue = bgitem->value.getValue();
         const std::string &key = (*itemItr).first;
-<<<<<<< HEAD
         {   //locking scope
             ReaderLockHolder rlh(vb->getStateLock());
-=======
-        {   // locking scope
-            ReaderLockHolder rlh(vb->getStateLock());
-
->>>>>>> 36d77288
             int bucket = 0;
             LockHolder blh = vb->ht.getLockedBucket(key, &bucket);
             StoredValue *v = fetchValidValue(vb, key, bucket, true);
@@ -1965,11 +1962,8 @@
                 bool restore = false;
                 if (v && v->isResident()) {
                     status = ENGINE_SUCCESS;
-<<<<<<< HEAD
                 } else if (v && v->isDeleted()) {
                     status = ENGINE_KEY_ENOENT;
-=======
->>>>>>> 36d77288
                 } else {
                     switch (eviction_policy) {
                         case VALUE_ONLY:
@@ -1993,16 +1987,11 @@
                 if (restore) {
                     if (status == ENGINE_SUCCESS) {
                         v->unlocked_restoreValue(fetchedValue, vb->ht);
-<<<<<<< HEAD
                         if (!v->isResident()) {
                             throw std::logic_error("EPStore::completeBGFetchMulti: "
                                 "storedvalue (which has key " + v->getKey() +
                                 ") should be resident after calling restoreValue()");
                         }
-=======
-                        cb_assert(v->isResident());
-                        ReaderLockHolder(vb->getStateLock());
->>>>>>> 36d77288
                         if (vb->getState() == vbucket_state_active &&
                             v->getExptime() != fetchedValue->getExptime() &&
                             v->getCas() == fetchedValue->getCas()) {
@@ -2014,11 +2003,7 @@
                             queueDirty(vb, v, &blh, NULL);
                         }
                     } else if (status == ENGINE_KEY_ENOENT) {
-<<<<<<< HEAD
                         v->setNonExistent();
-=======
-                        v->setStoredValueState(StoredValue::state_non_existent_key);
->>>>>>> 36d77288
                         if (eviction_policy == FULL_EVICTION) {
                             // For the full eviction, we should notify
                             // ENGINE_SUCCESS to the memcached worker thread,
@@ -2031,21 +2016,13 @@
                         // underlying kvstore couldn't fetch requested data
                         // log returned error and notify TMPFAIL to client
                         LOG(EXTENSION_LOG_WARNING,
-<<<<<<< HEAD
                             "Failed background fetch for vb=%d "
-=======
-                            "Warning: failed background fetch for vb=%d "
->>>>>>> 36d77288
                             "key=%s", vbId, key.c_str());
                         status = ENGINE_TMPFAIL;
                     }
                 }
             }
-<<<<<<< HEAD
         } // locked scope ends
-=======
-        } // locking scope ends
->>>>>>> 36d77288
 
         if (bgitem->metaDataOnly) {
             ++stats.bg_meta_fetched;
@@ -2113,7 +2090,6 @@
         return GetValue(NULL, ENGINE_NOT_MY_VBUCKET);
     }
 
-<<<<<<< HEAD
     const bool honorStates = (options & HONOR_STATES);
 
     ReaderLockHolder rlh(vb->getStateLock());
@@ -2129,18 +2105,6 @@
             if (vb->addPendingOp(cookie)) {
                 return GetValue(NULL, ENGINE_EWOULDBLOCK);
             }
-=======
-    ReaderLockHolder rlh(vb->getStateLock());
-    if (honorStates && vb->getState() == vbucket_state_dead) {
-        ++stats.numNotMyVBuckets;
-        return GetValue(NULL, ENGINE_NOT_MY_VBUCKET);
-    } else if (honorStates && vb->getState() == disallowedState) {
-        ++stats.numNotMyVBuckets;
-        return GetValue(NULL, ENGINE_NOT_MY_VBUCKET);
-    } else if (honorStates && vb->getState() == vbucket_state_pending) {
-        if (vb->addPendingOp(cookie)) {
-            return GetValue(NULL, ENGINE_EWOULDBLOCK);
->>>>>>> 36d77288
         }
     }
 
@@ -2253,10 +2217,7 @@
 {
     (void) cookie;
     RCPtr<VBucket> vb = getVBucket(vbucket);
-<<<<<<< HEAD
-
-=======
->>>>>>> 36d77288
+
     if (!vb) {
         ++stats.numNotMyVBuckets;
         return ENGINE_NOT_MY_VBUCKET;
@@ -2515,15 +2476,7 @@
                     ENGINE_SUCCESS, v->getBySeqno());
 
         if (exptime_mutated) {
-<<<<<<< HEAD
             queueDirty(vb, v, &lh, NULL);
-=======
-            if (vb->getState() == vbucket_state_active) {
-                // persist the item in the underlying storage for
-                // mutated exptime but only if VB is active.
-                queueDirty(vb, v, &lh, NULL);
-            }
->>>>>>> 36d77288
         }
 
         return rv;
