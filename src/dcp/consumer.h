/* -*- Mode: C++; tab-width: 4; c-basic-offset: 4; indent-tabs-mode: nil -*- */
/*
 *     Copyright 2013 Couchbase, Inc
 *
 *   Licensed under the Apache License, Version 2.0 (the "License");
 *   you may not use this file except in compliance with the License.
 *   You may obtain a copy of the License at
 *
 *       http://www.apache.org/licenses/LICENSE-2.0
 *
 *   Unless required by applicable law or agreed to in writing, software
 *   distributed under the License is distributed on an "AS IS" BASIS,
 *   WITHOUT WARRANTIES OR CONDITIONS OF ANY KIND, either express or implied.
 *   See the License for the specific language governing permissions and
 *   limitations under the License.
 */

#ifndef SRC_DCP_CONSUMER_H_
#define SRC_DCP_CONSUMER_H_ 1

#include "config.h"

#include <relaxed_atomic.h>

#include "connmap.h"
#include "dcp/dcp-types.h"
#include "dcp/flow-control.h"
#include "dcp/stream.h"
#include "tapconnection.h"

class DcpResponse;
class StreamEndResponse;

class DcpConsumer : public Consumer, public Notifiable {
typedef std::map<uint32_t, std::pair<uint32_t, uint16_t> > opaque_map;
public:

    DcpConsumer(EventuallyPersistentEngine &e, const void *cookie,
                const std::string &n);

    ~DcpConsumer();

    ENGINE_ERROR_CODE addStream(uint32_t opaque, uint16_t vbucket,
                                uint32_t flags);

    ENGINE_ERROR_CODE closeStream(uint32_t opaque, uint16_t vbucket);

    ENGINE_ERROR_CODE streamEnd(uint32_t opaque, uint16_t vbucket,
                                uint32_t flags);

    ENGINE_ERROR_CODE mutation(uint32_t opaque, const void* key, uint16_t nkey,
                               const void* value, uint32_t nvalue, uint64_t cas,
                               uint16_t vbucket, uint32_t flags,
                               uint8_t datatype, uint32_t locktime,
                               uint64_t bySeqno, uint64_t revSeqno,
                               uint32_t exptime, uint8_t nru, const void* meta,
                               uint16_t nmeta);

    ENGINE_ERROR_CODE deletion(uint32_t opaque, const void* key, uint16_t nkey,
                               uint64_t cas, uint16_t vbucket, uint64_t bySeqno,
                               uint64_t revSeqno, const void* meta,
                               uint16_t nmeta);

    ENGINE_ERROR_CODE expiration(uint32_t opaque, const void* key,
                                 uint16_t nkey, uint64_t cas, uint16_t vbucket,
                                 uint64_t bySeqno, uint64_t revSeqno,
                                 const void* meta, uint16_t nmeta);

    ENGINE_ERROR_CODE snapshotMarker(uint32_t opaque,
                                     uint16_t vbucket,
                                     uint64_t start_seqno,
                                     uint64_t end_seqno,
                                     uint32_t flags);

    ENGINE_ERROR_CODE noop(uint32_t opaque);

    ENGINE_ERROR_CODE flush(uint32_t opaque, uint16_t vbucket);

    ENGINE_ERROR_CODE setVBucketState(uint32_t opaque, uint16_t vbucket,
                                      vbucket_state_t state);

    ENGINE_ERROR_CODE step(struct dcp_message_producers* producers);

    ENGINE_ERROR_CODE handleResponse(protocol_binary_response_header *resp);

    bool doRollback(uint32_t opaque, uint16_t vbid, uint64_t rollbackSeqno);

    void addStats(ADD_STAT add_stat, const void *c);

    void aggregateQueueStats(ConnCounter& aggregator);

    void notifyStreamReady(uint16_t vbucket);

    void closeAllStreams();

    void vbucketStateChanged(uint16_t vbucket, vbucket_state_t state);

    process_items_error_t processBufferedItems();

    uint64_t incrOpaqueCounter();

    uint32_t getFlowControlBufSize();

    void setFlowControlBufSize(uint32_t newSize);

    static const std::string& getControlMsgKey(void);

    bool isStreamPresent(uint16_t vbucket);

    void cancelTask();

    void taskCancelled();

    bool notifiedProcesser(bool to);

    void setProcesserTaskState(enum process_items_error_t to);

    std::string getProcesserTaskStatusStr();

    /**
     * Check if the enough bytes have been removed from the
     * flow control buffer, for the consumer to send an ACK
     * back to the producer.
     *
     * @param schedule true if the notification is to be
     *                 scheduled
     */
    void notifyConsumerIfNecessary(bool schedule);

protected:
    /**
     * Records when the consumer last received a message from producer.
     * It is used to detect dead connections. The connection is closed
     * if a message, including a No-Op message, is not seen in a period
     * equal to twice the "noop interval".
     * It is protected so we can access from MockDcpConsumer, for
     * for testing purposes.
     */
    rel_time_t lastMessageTime;

<<<<<<< HEAD
private:

    // Searches the streams map for a stream for vbucket ID. Returns the found
    // stream, or an empty pointer if none found.
    SingleThreadedRCPtr<PassiveStream> findStream(uint16_t vbid);

=======
>>>>>>> 8500fdb2
    DcpResponse* getNextItem();

    /**
     * Check if the provided opaque id is one of the
     * current open "session" id's
     *
     * @param opaque the provided opaque
     * @param vbucket the provided vbucket
     * @return true if the session is open, false otherwise
     */
    bool isValidOpaque(uint32_t opaque, uint16_t vbucket);

    void streamAccepted(uint32_t opaque, uint16_t status, uint8_t* body,
                        uint32_t bodylen);

    ENGINE_ERROR_CODE handleNoop(struct dcp_message_producers* producers);

    ENGINE_ERROR_CODE handlePriority(struct dcp_message_producers* producers);

    ENGINE_ERROR_CODE handleExtMetaData(struct dcp_message_producers* producers);

    ENGINE_ERROR_CODE handleValueCompression(struct dcp_message_producers* producers);

    ENGINE_ERROR_CODE supportCursorDropping(struct dcp_message_producers* producers);

    void notifyVbucketReady(uint16_t vbucket);

    uint64_t opaqueCounter;
    size_t processerTaskId;
    std::atomic<enum process_items_error_t> processerTaskState;

    DcpReadyQueue vbReady;
    std::atomic<bool> processerNotification;

    std::mutex readyMutex;
    std::list<uint16_t> ready;

    // Map of vbid -> passive stream. Map itself is atomic (thread-safe).
    typedef AtomicUnorderedMap<uint16_t,
                               SingleThreadedRCPtr<PassiveStream>> PassiveStreamMap;
    PassiveStreamMap streams;

    opaque_map opaqueMap_;

    Couchbase::RelaxedAtomic<uint32_t> backoffs;
    uint32_t noopInterval;

    bool pendingEnableNoop;
    bool pendingSendNoopInterval;
    bool pendingSetPriority;
    bool pendingEnableExtMetaData;
    bool pendingEnableValueCompression;
    bool pendingSupportCursorDropping;
    std::atomic<bool> taskAlreadyCancelled;

    FlowControl flowControl;

    static const std::string noopCtrlMsg;
    static const std::string noopIntervalCtrlMsg;
    static const std::string connBufferCtrlMsg;
    static const std::string priorityCtrlMsg;
    static const std::string extMetadataCtrlMsg;
    static const std::string valueCompressionCtrlMsg;
    static const std::string cursorDroppingCtrlMsg;
};

/*
 * Task that orchestrates rollback on Consumer,
 * runs in background.
 */
class RollbackTask : public GlobalTask {
public:
    RollbackTask(EventuallyPersistentEngine* e,
                 uint32_t opaque_, uint16_t vbid_,
                 uint64_t rollbackSeqno_, dcp_consumer_t conn,
                 const Priority &p):
        GlobalTask(e, p, 0, false), engine(e),
        opaque(opaque_), vbid(vbid_), rollbackSeqno(rollbackSeqno_),
        cons(conn) { }

    std::string getDescription() {
        return std::string("Running rollback task for vbucket %d", vbid);
    }

    bool run();

private:
    EventuallyPersistentEngine *engine;
    uint32_t opaque;
    uint16_t vbid;
    uint64_t rollbackSeqno;
    dcp_consumer_t cons;
};

#endif  // SRC_DCP_CONSUMER_H_<|MERGE_RESOLUTION|>--- conflicted
+++ resolved
@@ -138,15 +138,10 @@
      */
     rel_time_t lastMessageTime;
 
-<<<<<<< HEAD
-private:
-
     // Searches the streams map for a stream for vbucket ID. Returns the found
     // stream, or an empty pointer if none found.
     SingleThreadedRCPtr<PassiveStream> findStream(uint16_t vbid);
 
-=======
->>>>>>> 8500fdb2
     DcpResponse* getNextItem();
 
     /**
