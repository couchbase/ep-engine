--- conflicted
+++ resolved
@@ -455,13 +455,8 @@
                 *msg = "Unknown config param";
                 rv = PROTOCOL_BINARY_RESPONSE_KEY_ENOENT;
             }
-<<<<<<< HEAD
-        } catch(std::runtime_error &ignored_exception) {
-            *msg = "Value out of range.";
-=======
         } catch(std::runtime_error& ex) {
             *msg = ex.what();
->>>>>>> c21211cb
             rv = PROTOCOL_BINARY_RESPONSE_EINVAL;
         }
 
