--- conflicted
+++ resolved
@@ -31,34 +31,13 @@
 {
     WorkLoadPolicy &workload = store.getEPEngine().getWorkLoadPolicy();
     for (size_t shardId = 0; shardId < workload.getNumShards(); shardId++) {
-<<<<<<< HEAD
         shards.push_back(std::make_unique<KVShard>(shardId, store));
-=======
-        KVShard *shard = new KVShard(shardId, store);
-        shards.push_back(shard);
-    }
-
-    for (size_t i = 0; i < size; ++i) {
-        bucketDeletion[i].store(false);
-        bucketCreation[i].store(false);
-        persistenceSeqnos[i].store(0);
     }
 
     config.addValueChangedListener("hlc_drift_ahead_threshold_us",
                                     new VBucketConfigChangeListener(*this));
     config.addValueChangedListener("hlc_drift_behind_threshold_us",
                                     new VBucketConfigChangeListener(*this));
-}
-
-VBucketMap::~VBucketMap() {
-    delete[] bucketDeletion;
-    delete[] bucketCreation;
-    delete[] persistenceSeqnos;
-    while (!shards.empty()) {
-        delete shards.back();
-        shards.pop_back();
->>>>>>> 2b2cf1be
-    }
 }
 
 RCPtr<VBucket> VBucketMap::getBucket(id_type id) const {
