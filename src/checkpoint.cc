--- conflicted
+++ resolved
@@ -273,10 +273,6 @@
 size_t Checkpoint::mergePrevCheckpoint(Checkpoint *pPrevCheckpoint) {
     size_t numNewItems = 0;
     size_t newEntryMemOverhead = 0;
-<<<<<<< HEAD
-    CheckpointQueue::reverse_iterator rit = pPrevCheckpoint->rbegin();
-=======
->>>>>>> 58acc666
 
     LOG(EXTENSION_LOG_INFO,
         "Collapse the checkpoint %" PRIu64 " into the checkpoint %" PRIu64
@@ -298,24 +294,6 @@
     for (auto rit = pPrevCheckpoint->rbegin(); rit != pPrevCheckpoint->rend();
             ++rit) {
         const std::string &key = (*rit)->getKey();
-<<<<<<< HEAD
-        if ((*rit)->getOperation() != queue_op_del &&
-            (*rit)->getOperation() != queue_op_set) {
-            continue;
-        }
-        checkpoint_index::iterator it = keyIndex.find(key);
-        if (it == keyIndex.end()) {
-            CheckpointQueue::iterator pos = toWrite.begin();
-            // Skip the first two meta items
-            ++pos; ++pos;
-            toWrite.insert(pos, *rit);
-            index_entry entry = {--pos, static_cast<int64_t>(pPrevCheckpoint->
-                                            getMutationIdForKey(key, false))};
-            keyIndex[key] = entry;
-            newEntryMemOverhead += key.size() + sizeof(index_entry);
-            ++numItems;
-            ++numNewItems;
-=======
         switch ((*rit)->getOperation()) {
             case queue_op::set:
             case queue_op::del:
@@ -344,7 +322,6 @@
                 throw std::logic_error("Checkpoint::mergePrevCheckpoint: "
                         "Unexpected flush item in checkpoint");
                 break;
->>>>>>> 58acc666
 
             case queue_op::empty:
                 // Empty will be the first item in the checkpoint (and handled
@@ -474,14 +451,8 @@
 void CheckpointManager::setOpenCheckpointId_UNLOCKED(uint64_t id) {
     if (!checkpointList.empty()) {
         // Update the checkpoint_start item with the new Id.
-<<<<<<< HEAD
-        CheckpointQueue::iterator it =
-            ++(checkpointList.back()->begin());
-        (*it)->setRevSeqno(id);
-=======
         const auto ckpt_start = ++(checkpointList.back()->begin());
         (*ckpt_start)->setRevSeqno(id);
->>>>>>> 58acc666
         if (checkpointList.back()->getId() == 0) {
             (*ckpt_start)->setBySeqno(lastBySeqno + 1);
             checkpointList.back()->setSnapshotStartSeqno(lastBySeqno);
@@ -665,14 +636,10 @@
             result.first = (*itr)->getLowSeqno();
             break;
         } else if (startBySeqno <= en) {
-<<<<<<< HEAD
-            CheckpointQueue::iterator iitr = (*itr)->begin();
-=======
             // Requested sequence number lies within this checkpoint.
             // Calculate which item to position the cursor at.
             size_t ckpt_meta_skipped{0};
-            std::list<queued_item>::iterator iitr = (*itr)->begin();
->>>>>>> 58acc666
+            CheckpointQueue::iterator iitr = (*itr)->begin();
             while (++iitr != (*itr)->end() &&
                     (startBySeqno >=
                      static_cast<uint64_t>((*iitr)->getBySeqno()))) {
@@ -787,13 +754,8 @@
                                              needsCheckpointEndMetaItem);
         (*it)->registerCursorName(name);
     } else {
-<<<<<<< HEAD
-        size_t offset = 0;
+        size_t offset = 0, meta_offset = 0;
         CheckpointQueue::iterator curr;
-=======
-        size_t offset = 0, meta_offset = 0;
-        std::list<queued_item>::iterator curr;
->>>>>>> 58acc666
 
         LOG(EXTENSION_LOG_DEBUG,
             "Checkpoint %" PRIu64 " for vbucket %d exists in memory. "
@@ -1276,13 +1238,11 @@
         range.end = (*it->second.currentCheckpoint)->getSnapshotEndSeqno();
     }
 
-<<<<<<< HEAD
-    it->second.numVisits++;
-=======
     LOG(EXTENSION_LOG_DEBUG, "CheckpointManager::getAllItemsForCursor() "
             "cursor:%s range:{%" PRIu64 ", %" PRIu64 "}",
             name.c_str(), range.start, range.end);
->>>>>>> 58acc666
+
+    it->second.numVisits++;
 
     return range;
 }
@@ -1471,34 +1431,6 @@
 size_t CheckpointManager::getNumOfMetaItemsFromCursor(const CheckpointCursor &cursor) const {
     // Get the number of meta items that can be skipped by a given cursor.
     size_t meta_items = 0;
-<<<<<<< HEAD
-    std::list<Checkpoint*>::iterator curr_chk = cursor.currentCheckpoint;
-    for (; curr_chk != checkpointList.end(); ++curr_chk) {
-        if (curr_chk == cursor.currentCheckpoint) {
-            CheckpointQueue::iterator curr_pos = cursor.currentPos;
-            ++curr_pos;
-            if (curr_pos == (*curr_chk)->end()) {
-                continue;
-            }
-            if ((*curr_pos)->getOperation() == queue_op_checkpoint_start) {
-                if ((*curr_chk)->getState() == CHECKPOINT_CLOSED) {
-                    meta_items += 2;
-                } else {
-                    ++meta_items;
-                }
-            } else {
-                if ((*curr_chk)->getState() == CHECKPOINT_CLOSED) {
-                    ++meta_items;
-                }
-            }
-        } else {
-            if ((*curr_chk)->getState() == CHECKPOINT_CLOSED) {
-                meta_items += 2;
-            } else {
-                ++meta_items;
-            }
-        }
-=======
 
 
     // For current checkpoint, number of meta item is the total meta items
@@ -1507,7 +1439,6 @@
     if (cursor.currentCheckpoint != checkpointList.end()) {
         meta_items = (*cursor.currentCheckpoint)->getNumMetaItems() -
                 cursor.getCurrentCkptMetaItemsRead();
->>>>>>> 58acc666
     }
 
     // For remaining checkpoint(s), number of meta items is simply the total
@@ -1752,10 +1683,6 @@
                          const std::list<Checkpoint*>::iterator chkItr) {
     size_t i;
     Checkpoint *chk = *chkItr;
-<<<<<<< HEAD
-    CheckpointQueue::iterator cit = chk->begin();
-    CheckpointQueue::iterator last = chk->begin();
-=======
     auto cit = chk->begin();
     auto last = chk->begin();
 
@@ -1763,7 +1690,6 @@
     size_t last_meta_item_count = 0;
     // Stage 1 - iterate over the checkpoint items, checking if any of the
     // cursors were positioned at that item.
->>>>>>> 58acc666
     for (i = 0; cit != chk->end(); ++i, ++cit) {
         uint64_t id = chk->getMutationIdForKey((*cit)->getKey(),
                                                (*cit)->isCheckPointMetaItem());
