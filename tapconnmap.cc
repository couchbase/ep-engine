--- conflicted
+++ resolved
@@ -178,21 +178,12 @@
             getLogger()->log(EXTENSION_LOG_INFO, NULL,
                              "The TAP channel (\"%s\") exists... grabbing the channel\n",
                              name.c_str());
-<<<<<<< HEAD
-            if (miter->first != NULL) {
+            if (miter != map.end()) {
                 TapProducer *n = new TapProducer(*engine,
                                                  NULL,
                                                  TapConnection::getAnonName(),
                                                  0);
                 n->setDisconnect(true);
-=======
-            if (miter != map.end()) {
-                TapConnection *n = new TapConnection(*engine,
-                                                     NULL,
-                                                     TapConnection::getAnonTapName(),
-                                                     0);
-                n->doDisconnect = true;
->>>>>>> 5be64ddc
                 n->paused = true;
                 all.push_back(n);
                 map[miter->first] = n;
@@ -316,18 +307,12 @@
     // Collect the list of connections that need to be signaled.
     std::list<const void *> toNotify;
     for (iter = map.begin(); iter != map.end(); ++iter) {
-<<<<<<< HEAD
         TapProducer *tp = dynamic_cast<TapProducer*>(iter->second);
         if (tp && (tp->paused || tp->doDisconnect())) {
             if (!tp->notifySent) {
-                tp->notifySent = true;
+                tp->notifySent.set(true);
                 toNotify.push_back(iter->first);
             }
-=======
-        if (iter->second->shouldNotify()) {
-            iter->second->notifySent.set(true);
-            toNotify.push_back(iter->first);
->>>>>>> 5be64ddc
         }
     }
 
