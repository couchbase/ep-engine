/* -*- Mode: C++; tab-width: 4; c-basic-offset: 4; indent-tabs-mode: nil -*- */
/*
 *     Copyright 2010 NorthScale, Inc.
 *
 *   Licensed under the Apache License, Version 2.0 (the "License");
 *   you may not use this file except in compliance with the License.
 *   You may obtain a copy of the License at
 *
 *       http://www.apache.org/licenses/LICENSE-2.0
 *
 *   Unless required by applicable law or agreed to in writing, software
 *   distributed under the License is distributed on an "AS IS" BASIS,
 *   WITHOUT WARRANTIES OR CONDITIONS OF ANY KIND, either express or implied.
 *   See the License for the specific language governing permissions and
 *   limitations under the License.
 */

#include "config.h"
#include <vector>
#include <time.h>
#include <string.h>
#include <sstream>
#include <iostream>
#include <fstream>
#include <functional>

#include "ep.hh"
#include "flusher.hh"
#include "warmup.hh"
#include "statsnap.hh"
#include "locks.hh"
#include "dispatcher.hh"
#include "kvstore.hh"
#include "ep_engine.h"
#include "htresizer.hh"
#include "checkpoint_remover.hh"
#include "invalid_vbtable_remover.hh"
#include "access_scanner.hh"

class StatsValueChangeListener : public ValueChangedListener {
public:
    StatsValueChangeListener(EPStats &st) : stats(st) {
        // EMPTY
    }

    virtual void sizeValueChanged(const std::string &key, size_t value) {
        if (key.compare("min_data_age") == 0) {
            stats.min_data_age.set(value);
        } else if (key.compare("queue_age_cap") == 0) {
            stats.queue_age_cap.set(value);
        } else if (key.compare("tap_throttle_threshold") == 0) {
            stats.tapThrottleThreshold.set(static_cast<double>(value) / 100.0);
        } else if (key.compare("tap_throttle_queue_cap") == 0) {
            stats.tapThrottleWriteQueueCap.set(value);
        } else if (key.compare("warmup_min_memory_threshold") == 0) {
            stats.warmupMemUsedCap.set(static_cast<double>(value) / 100.0);
        } else if (key.compare("warmup_min_items_threshold") == 0) {
            stats.warmupNumReadCap.set(static_cast<double>(value) / 100.0);
        }
    }

private:
    EPStats &stats;
};

/**
 * Dispatcher job to notify the underlying kv storage of a new vbucket batch count
 */
class VBucketBatchCountCallback : public DispatcherCallback {
public:
    VBucketBatchCountCallback(KVStore *s, size_t batch_count) :
        kvStore(s), batchCount(batch_count) { }

    bool callback(Dispatcher &, TaskId) {
        kvStore->setVBBatchCount(batchCount);
        return false;
    }

    std::string description() {
        std::stringstream ss;
        ss << "Notifying the kv storage of a new vbucket batch count " << batchCount;
        return ss.str();
    }

private:
    KVStore *kvStore;
    size_t batchCount;
};

/**
 * A configuration value changed listener that responds to ep-engine
 * parameter changes by invoking engine-specific methods on
 * configuration change events.
 */
class EPStoreValueChangeListener : public ValueChangedListener {
public:
    EPStoreValueChangeListener(EventuallyPersistentStore &st) : store(st) {
    }

    virtual void sizeValueChanged(const std::string &key, size_t value) {
        if (key.compare("bg_fetch_delay") == 0) {
            store.setBGFetchDelay(static_cast<uint32_t>(value));
        } else if (key.compare("expiry_window") == 0) {
            store.setItemExpiryWindow(value);
        } else if (key.compare("vb_del_chunk_size") == 0) {
            store.setVbDelChunkSize(value);
        } else if (key.compare("vb_chunk_del_time") == 0) {
            store.setVbChunkDelThresholdTime(value);
        } else if (key.compare("max_txn_size") == 0) {
            store.setTxnSize(value);
        } else if (key.compare("exp_pager_stime") == 0) {
            store.setExpiryPagerSleeptime(value);
        } else if (key.compare("couch_vbucket_batch_count") == 0) {
            shared_ptr<DispatcherCallback> cb(new VBucketBatchCountCallback(store.getRWUnderlying(),
                                                                            value));
            store.getDispatcher()->schedule(cb, NULL,
                                            Priority::VBucketBatchCountPriority,
                                            0, false);
        } else if (key.compare("klog_max_log_size") == 0) {
            store.getMutationLogCompactorConfig().setMaxLogSize(value);
        } else if (key.compare("klog_max_entry_ratio") == 0) {
            store.getMutationLogCompactorConfig().setMaxEntryRatio(value);
        } else if (key.compare("klog_compactor_queue_cap") == 0) {
            store.getMutationLogCompactorConfig().setMaxEntryRatio(value);
        }
    }

private:
    EventuallyPersistentStore &store;
};

/**
 * Dispatcher job that performs disk fetches for non-resident get
 * requests.
 */
class BGFetchCallback : public DispatcherCallback {
public:
    BGFetchCallback(EventuallyPersistentStore *e,
                    const std::string &k, uint16_t vbid, uint16_t vbv,
                    uint64_t r, const void *c, bg_fetch_type_t t) :
        ep(e), key(k), vbucket(vbid), vbver(vbv), rowid(r), cookie(c), type(t),
        counter(ep->bgFetchQueue), init(gethrtime()) {
        assert(ep);
        assert(cookie);
    }

    bool callback(Dispatcher &, TaskId) {
        ep->completeBGFetch(key, vbucket, vbver, rowid, cookie, init, type);
        return false;
    }

    std::string description() {
        std::stringstream ss;
        ss << "Fetching item from disk:  " << key;
        return ss.str();
    }

private:
    EventuallyPersistentStore *ep;
    std::string                key;
    uint16_t                   vbucket;
    uint16_t                   vbver;
    uint64_t                   rowid;
    const void                *cookie;
    bg_fetch_type_t            type;
    BGFetchCounter             counter;

    hrtime_t init;
};

/**
 * Dispatcher job for performing disk fetches for "stats vkey".
 */
class VKeyStatBGFetchCallback : public DispatcherCallback {
public:
    VKeyStatBGFetchCallback(EventuallyPersistentStore *e,
                            const std::string &k, uint16_t vbid, uint16_t vbv,
                            uint64_t r,
                            const void *c, shared_ptr<Callback<GetValue> > cb) :
        ep(e), key(k), vbucket(vbid), vbver(vbv), rowid(r), cookie(c),
        lookup_cb(cb), counter(e->bgFetchQueue) {
        assert(ep);
        assert(cookie);
        assert(lookup_cb);
    }

    bool callback(Dispatcher &, TaskId) {
        RememberingCallback<GetValue> gcb;

        ep->getROUnderlying()->get(key, rowid, vbucket, vbver, gcb);
        gcb.waitForValue();
        assert(gcb.fired);
        lookup_cb->callback(gcb.val);

        return false;
    }

    std::string description() {
        std::stringstream ss;
        ss << "Fetching item from disk for vkey stat:  " << key;
        return ss.str();
    }

private:
    EventuallyPersistentStore       *ep;
    std::string                      key;
    uint16_t                         vbucket;
    uint16_t                         vbver;
    uint64_t                         rowid;
    const void                      *cookie;
    shared_ptr<Callback<GetValue> >  lookup_cb;
    BGFetchCounter                   counter;
};

/**
 * Dispatcher job responsible for keeping the current state of
 * vbuckets recorded in the main db.
 */
class SnapshotVBucketsCallback : public DispatcherCallback {
public:
    SnapshotVBucketsCallback(EventuallyPersistentStore *e, const Priority &p)
        : ep(e), priority(p) { }

    bool callback(Dispatcher &, TaskId) {
        ep->snapshotVBuckets(priority);
        return false;
    }

    std::string description() {
        return "Snapshotting vbuckets";
    }
private:
    EventuallyPersistentStore *ep;
    const Priority &priority;
};

/**
 * Dispatcher job to perform fast vbucket deletion.
 */
class FastVBucketDeletionCallback : public DispatcherCallback {
public:
    FastVBucketDeletionCallback(EventuallyPersistentStore *e, RCPtr<VBucket> vb,
                                uint16_t vbv, EPStats &st) : ep(e),
                                                             vbucket(vb->getId()),
                                                             vbver(vbv),
                                               stats(st) {}

    bool callback(Dispatcher &, TaskId) {
        bool rv(true); // try again by default
        hrtime_t start_time(gethrtime());
        vbucket_del_result result = ep->completeVBucketDeletion(vbucket, vbver);
        if (result == vbucket_del_success || result == vbucket_del_invalid) {
            hrtime_t spent(gethrtime() - start_time);
            hrtime_t wall_time = spent / 1000;
            BlockTimer::log(spent, "disk_vb_del", stats.timingLog);
            stats.diskVBDelHisto.add(wall_time);
            stats.vbucketDelMaxWalltime.setIfBigger(wall_time);
            stats.vbucketDelTotWalltime.incr(wall_time);
            rv = false;
        }
        return rv;
    }

    std::string description() {
        std::stringstream ss;
        ss << "Removing vbucket " << vbucket << " from disk";
        return ss.str();
    }

private:
    EventuallyPersistentStore *ep;
    uint16_t vbucket;
    uint16_t vbver;
    EPStats &stats;
};

/**
 * Dispatcher job to perform ranged vbucket deletion.
 */
class VBucketDeletionCallback : public DispatcherCallback {
public:
    VBucketDeletionCallback(EventuallyPersistentStore *e, RCPtr<VBucket> vb,
                            uint16_t vbucket_version, EPStats &st,
                            size_t csize = 100, uint32_t chunk_del_time = 500)
        : ep(e), stats(st), vb_version(vbucket_version),
          chunk_size(csize), chunk_del_threshold_time(chunk_del_time),
          vbdv(csize) {
        assert(ep);
        assert(vb);
        chunk_num = 1;
        execution_time = 0;
        start_wall_time = gethrtime();
        vbucket = vb->getId();
        vb->ht.visit(vbdv);
        vbdv.createRangeList(range_list);
        current_range = range_list.begin();
        if (current_range != range_list.end()) {
            chunk_del_range_size = current_range->second - current_range->first;
        } else {
            chunk_del_range_size = 100;
        }
    }

    bool callback(Dispatcher &d, TaskId t) {
        bool rv = false, isLastChunk = false;

        chunk_range_t range;
        if (current_range == range_list.end()) {
            range.first = -1;
            range.second = -1;
            isLastChunk = true;
        } else {
            if (current_range->second == range_list.back().second) {
                isLastChunk = true;
            }
            range.first = current_range->first;
            range.second = current_range->second;
        }

        hrtime_t start_time = gethrtime();
        vbucket_del_result result = ep->completeVBucketDeletion(vbucket,
                                                                vb_version,
                                                                range,
                                                                isLastChunk);
        hrtime_t chunk_time = (gethrtime() - start_time) / 1000;
        stats.diskVBChunkDelHisto.add(chunk_time);
        execution_time += chunk_time;

        switch(result) {
        case vbucket_del_success:
            if (!isLastChunk) {
                hrtime_t chunk_del_time = chunk_time / 1000; // chunk deletion exec time in msec
                if (range.first != -1 && range.second != -1 && chunk_del_time != 0) {
                    // Adjust the chunk's range size based on the chunk deletion execution time
                    chunk_del_range_size = (chunk_del_range_size * chunk_del_threshold_time)
                                           / chunk_del_time;
                    chunk_del_range_size = std::max(static_cast<int64_t>(100),
                                                    chunk_del_range_size);
                }

                ++current_range;
                // Split the current chunk into two chunks if its range size > the new range size
                if ((current_range->second - current_range->first) > chunk_del_range_size) {
                    range_list.splitChunkRange(current_range, chunk_del_range_size);
                } else {
                    // Merge the current chunk with its subsequent chunks before we reach the chunk
                    // that includes the end point of the new range size
                    range_list.mergeChunkRanges(current_range, chunk_del_range_size);
                }
                ++chunk_num;
                rv = true;
            } else { // Completion of a vbucket deletion
                stats.diskVBDelHisto.add(execution_time);
                hrtime_t wall_time = (gethrtime() - start_wall_time) / 1000;
                stats.vbucketDelMaxWalltime.setIfBigger(wall_time);
                stats.vbucketDelTotWalltime.incr(wall_time);
            }
            break;
        case vbucket_del_fail:
            d.snooze(t, 10);
            rv = true;
            getLogger()->log(EXTENSION_LOG_DEBUG, NULL,
                             "Reschedule to delete the chunk %ld of vbucket %d from disk\n",
                             chunk_num, vbucket);
            break;
        case vbucket_del_invalid:
            break;
        }

        return rv;
    }

    std::string description() {
        std::stringstream ss;
        int64_t range_size = 0;
        if (current_range != range_list.end()) {
            range_size = current_range->second - current_range->first;
        }
        ss << "Removing the chunk " << chunk_num << "/" << range_list.size()
           << " of vbucket " << vbucket << " with the range size " << range_size
           << " from disk.";
        return ss.str();
    }
private:
    EventuallyPersistentStore    *ep;
    EPStats                      &stats;
    uint16_t                      vbucket;
    uint16_t                      vb_version;
    size_t                        chunk_size;
    size_t                        chunk_num;
    int64_t                       chunk_del_range_size;
    uint32_t                      chunk_del_threshold_time;
    VBucketDeletionVisitor        vbdv;
    hrtime_t                      execution_time;
    hrtime_t                      start_wall_time;
    VBDeletionChunkRangeList      range_list;
    chunk_range_iterator_t        current_range;
};

EventuallyPersistentStore::EventuallyPersistentStore(EventuallyPersistentEngine &theEngine,
                                                     KVStore *t,
                                                     bool startVb0,
                                                     bool concurrentDB) :
    engine(theEngine), stats(engine.getEpStats()), rwUnderlying(t),
    storageProperties(t->getStorageProperties()),
    vbuckets(theEngine.getConfiguration()),
    mutationLog(theEngine.getConfiguration().getKlogPath(),
                theEngine.getConfiguration().getKlogBlockSize()),
    accessLog(engine.getConfiguration().getAlogPath(),
              engine.getConfiguration().getAlogBlockSize()),
    diskFlushAll(false),
    tctx(stats, t, mutationLog, theEngine.observeRegistry),
    bgFetchDelay(0)
{
    getLogger()->log(EXTENSION_LOG_INFO, NULL,
                     "Storage props:  c=%ld/r=%ld/rw=%ld\n",
                     storageProperties.maxConcurrency(),
                     storageProperties.maxReaders(),
                     storageProperties.maxWriters());

    doPersistence = getenv("EP_NO_PERSISTENCE") == NULL;
    dispatcher = new Dispatcher(theEngine, "RW_Dispatcher");
    if (storageProperties.maxConcurrency() > 1
        && storageProperties.maxReaders() > 1
        && concurrentDB) {
        roUnderlying = engine.newKVStore();
        roDispatcher = new Dispatcher(theEngine, "RO_Dispatcher");
        roDispatcher->start();
    } else {
        roUnderlying = rwUnderlying;
        roDispatcher = dispatcher;
    }
    nonIODispatcher = new Dispatcher(theEngine, "NONIO_Dispatcher");
    flusher = new Flusher(this, dispatcher);

    stats.memOverhead = sizeof(EventuallyPersistentStore);

    Configuration &config = engine.getConfiguration();

    setItemExpiryWindow(config.getExpiryWindow());
    config.addValueChangedListener("expiry_window",
                                   new EPStoreValueChangeListener(*this));

    setTxnSize(config.getMaxTxnSize());
    config.addValueChangedListener("max_txn_size",
                                   new EPStoreValueChangeListener(*this));

    stats.min_data_age.set(config.getMinDataAge());
    config.addValueChangedListener("min_data_age",
                                   new StatsValueChangeListener(stats));

    stats.queue_age_cap.set(config.getQueueAgeCap());
    config.addValueChangedListener("queue_age_cap",
                                   new StatsValueChangeListener(stats));

    stats.tapThrottleThreshold.set(static_cast<double>(config.getTapThrottleThreshold())
                                   / 100.0);
    config.addValueChangedListener("tap_throttle_threshold",
                                   new StatsValueChangeListener(stats));

    stats.tapThrottleWriteQueueCap.set(config.getTapThrottleQueueCap());
    config.addValueChangedListener("tap_throttle_queue_cap",
                                   new StatsValueChangeListener(stats));

    setBGFetchDelay(config.getBgFetchDelay());
    config.addValueChangedListener("bg_fetch_delay",
                                   new EPStoreValueChangeListener(*this));

    setVbDelChunkSize(config.getVbDelChunkSize());
    config.addValueChangedListener("vb_del_chunk_size",
                                   new EPStoreValueChangeListener(*this));
    setVbChunkDelThresholdTime(config.getVbChunkDelTime());
    config.addValueChangedListener("vb_chunk_del_time",
                                   new EPStoreValueChangeListener(*this));

    invalidItemDbPager = shared_ptr<InvalidItemDbPager>(
                            new InvalidItemDbPager(this, stats, vbDelChunkSize));

    config.addValueChangedListener("couch_vbucket_batch_count",
                                   new EPStoreValueChangeListener(*this));


    stats.warmupMemUsedCap.set(static_cast<double>(config.getWarmupMinMemoryThreshold()) / 100.0);
    config.addValueChangedListener("warmup_min_memory_threshold",
                                   new EPStoreValueChangeListener(*this));
    stats.warmupNumReadCap.set(static_cast<double>(config.getWarmupMinItemsThreshold()) / 100.0);
    config.addValueChangedListener("warmup_min_items_threshold",
                                   new EPStoreValueChangeListener(*this));

    if (startVb0) {
        RCPtr<VBucket> vb(new VBucket(0, vbucket_state_active, stats,
                                      engine.getCheckpointConfig()));
        vbuckets.addBucket(vb);
        vbuckets.setBucketVersion(0, 0);
    }

    persistenceCheckpointIds = new uint64_t[BASE_VBUCKET_SIZE];
    for (size_t i = 0; i < BASE_VBUCKET_SIZE; ++i) {
        persistenceCheckpointIds[i] = 0;
    }

    size_t num_shards = rwUnderlying->getNumShards();
    dbShardQueues = new std::vector<queued_item>[num_shards];

    try {
        mutationLog.open();
        assert(theEngine.getConfiguration().getKlogPath() == ""
               || mutationLog.isEnabled());
    } catch(MutationLog::ReadException e) {
        getLogger()->log(EXTENSION_LOG_WARNING, NULL,
                         "Error opening mutation log:  %s (disabling)", e.what());
        mutationLog.disable();
    }

    bool syncset(mutationLog.setSyncConfig(theEngine.getConfiguration().getKlogSync()));
    assert(syncset);

    mlogCompactorConfig.setMaxLogSize(config.getKlogMaxLogSize());
    config.addValueChangedListener("klog_max_log_size",
                                   new EPStoreValueChangeListener(*this));
    mlogCompactorConfig.setMaxEntryRatio(config.getKlogMaxEntryRatio());
    config.addValueChangedListener("klog_max_entry_ratio",
                                   new EPStoreValueChangeListener(*this));
    mlogCompactorConfig.setQueueCap(config.getKlogCompactorQueueCap());
    config.addValueChangedListener("klog_compactor_queue_cap",
                                   new EPStoreValueChangeListener(*this));
    mlogCompactorConfig.setSleepTime(config.getKlogCompactorStime());

    startDispatcher();
    startFlusher();
    startNonIODispatcher();
    assert(rwUnderlying);
    assert(roUnderlying);

    // @todo - Ideally we should run the warmup thread in it's own
    //         thread so that it won't block the flusher (in the write
    //         thread), but we can't put it in the RO dispatcher either,
    //         because that would block the background fetches..
    warmupTask = new Warmup(this, dispatcher);
}

class WarmupWaitListener : public WarmupStateListener {
public:
    WarmupWaitListener(Warmup &f, bool wfw) :
        warmup(f), waitForWarmup(wfw) { }

    virtual void stateChanged(const int, const int to) {
        if (waitForWarmup) {
            if (to == WarmupState::LoadingAccessLog || to == WarmupState::Done) {
                LockHolder lh(syncobject);
                syncobject.notify();
            }
        } else if (to != WarmupState::Initialize) {
            LockHolder lh(syncobject);
            syncobject.notify();
        }
    }

    void wait() {
        LockHolder lh(syncobject);
        // Verify that we're not already reached the state...
        int currstate = warmup.getState().getState();

        if (waitForWarmup) {
            if (currstate == WarmupState::LoadingAccessLog ||
                currstate == WarmupState::Done)
            {
                return;
            }
        } else if (currstate != WarmupState::Initialize) {
            return ;
        }

        syncobject.wait();
    }

private:
    Warmup &warmup;
    bool waitForWarmup;
    SyncObject syncobject;
};

void EventuallyPersistentStore::initialize() {
    // We should nuke everything unless we want warmup
    Configuration &config = engine.getConfiguration();
    if (!config.isWarmup()) {
        reset();
    }

    WarmupWaitListener warmupListener(*warmupTask, config.isWaitforwarmup());
    warmupTask->addWarmupStateListener(&warmupListener);
    warmupTask->start();
    warmupListener.wait();
    warmupTask->removeWarmupStateListener(&warmupListener);

    if (config.isFailpartialwarmup() && stats.warmOOM > 0) {
        getLogger()->log(EXTENSION_LOG_WARNING, NULL,
                         "Warmup failed to load %d records due to OOM, exiting.\n",
                         static_cast<unsigned int>(stats.warmOOM));
        exit(1);
    }

    size_t expiryPagerSleeptime = config.getExpPagerStime();
    if (HashTable::getDefaultStorageValueType() != small) {
        shared_ptr<DispatcherCallback> cb(new ItemPager(this, stats));
        nonIODispatcher->schedule(cb, NULL, Priority::ItemPagerPriority, 10);

        setExpiryPagerSleeptime(expiryPagerSleeptime);
        config.addValueChangedListener("exp_pager_stime",
                                       new EPStoreValueChangeListener(*this));
    }

    shared_ptr<DispatcherCallback> htr(new HashtableResizer(this));
    nonIODispatcher->schedule(htr, NULL, Priority::HTResizePriority, 10);

    size_t checkpointRemoverInterval = config.getChkRemoverStime();
    shared_ptr<DispatcherCallback> chk_cb(new ClosedUnrefCheckpointRemover(this,
                                                                           stats,
                                                                           checkpointRemoverInterval));
    nonIODispatcher->schedule(chk_cb, NULL,
                              Priority::CheckpointRemoverPriority,
                              checkpointRemoverInterval);

    shared_ptr<DispatcherCallback> obsRegCb(new ObserveRegistryCleaner(
                                            engine.getObserveRegistry(),
                                            stats, 60));

    nonIODispatcher->schedule(obsRegCb, NULL,
                              Priority::ObserveRegistryCleanerPriority,
                              10);

    if (mutationLog.isEnabled()) {
        shared_ptr<MutationLogCompactor>
            compactor(new MutationLogCompactor(this, mutationLog, mlogCompactorConfig, stats));
        dispatcher->schedule(compactor, NULL, Priority::MutationLogCompactorPriority,
                             mlogCompactorConfig.getSleepTime());
    }
}

EventuallyPersistentStore::~EventuallyPersistentStore() {
    bool forceShutdown = engine.isForceShutdown();
    stopFlusher();
    dispatcher->stop(forceShutdown);
    if (hasSeparateRODispatcher()) {
        roDispatcher->stop(forceShutdown);
        delete roUnderlying;
    }
    nonIODispatcher->stop(forceShutdown);

    delete flusher;
    delete dispatcher;
    delete nonIODispatcher;
    delete []persistenceCheckpointIds;
    delete []dbShardQueues;
    delete warmupTask;
}

void EventuallyPersistentStore::startDispatcher() {
    dispatcher->start();
}

void EventuallyPersistentStore::startNonIODispatcher() {
    nonIODispatcher->start();
}

const Flusher* EventuallyPersistentStore::getFlusher() {
    return flusher;
}

Warmup* EventuallyPersistentStore::getWarmup(void) const {
    return warmupTask;
}


void EventuallyPersistentStore::startFlusher() {
    flusher->start();
}

void EventuallyPersistentStore::stopFlusher() {
    bool rv = flusher->stop(engine.isForceShutdown());
    if (rv && !engine.isForceShutdown()) {
        flusher->wait();
    }
}

bool EventuallyPersistentStore::pauseFlusher() {
    tctx.commitSoon();
    flusher->pause();
    return true;
}

bool EventuallyPersistentStore::resumeFlusher() {
    flusher->resume();
    return true;
}

RCPtr<VBucket> EventuallyPersistentStore::getVBucket(uint16_t vbucket) {
    return vbuckets.getBucket(vbucket);
}

RCPtr<VBucket> EventuallyPersistentStore::getVBucket(uint16_t vbid,
                                                     vbucket_state_t wanted_state) {
    RCPtr<VBucket> vb = vbuckets.getBucket(vbid);
    vbucket_state_t found_state(vb ? vb->getState() : vbucket_state_dead);
    if (found_state == wanted_state) {
        return vb;
    } else {
        RCPtr<VBucket> rv;
        return rv;
    }
}

void EventuallyPersistentStore::firePendingVBucketOps() {
    uint16_t i;
    for (i = 0; i < vbuckets.getSize(); i++) {
        RCPtr<VBucket> vb = getVBucket(i, vbucket_state_active);
        if (vb) {
            vb->fireAllOps(engine);
        }
    }
}

/// @cond DETAILS
/**
 * Inner loop of deleteExpiredItems.
 */
class Deleter {
public:
    Deleter(EventuallyPersistentStore *ep) : e(ep), startTime(ep_real_time()) {}
    void operator() (std::pair<uint16_t, std::string> vk) {
        RCPtr<VBucket> vb = e->getVBucket(vk.first);
        if (vb) {
            int bucket_num(0);
            LockHolder lh = vb->ht.getLockedBucket(vk.second, &bucket_num);
            StoredValue *v = vb->ht.unlocked_find(vk.second, bucket_num, true);
            if (v && v->isTempItem()) {
                // This is a temporary item whose background fetch for metadata
                // has completed.
                bool deleted = vb->ht.unlocked_del(vk.second, bucket_num);
                assert(deleted);
            } else if (v && v->isExpired(startTime)) {
                vb->ht.unlocked_softDelete(v, 0);
                e->queueDirty(vk.second, vb->getId(), queue_op_del,
                              v->getSeqno(), v->getId(), false);
            }
        }
    }

private:
    EventuallyPersistentStore *e;
    time_t                     startTime;
};
/// @endcond

void
EventuallyPersistentStore::deleteExpiredItems(std::list<std::pair<uint16_t, std::string> > &keys) {
    // This can be made a lot more efficient, but I'd rather see it
    // show up in a profiling report first.
    std::for_each(keys.begin(), keys.end(), Deleter(this));
}

StoredValue *EventuallyPersistentStore::fetchValidValue(RCPtr<VBucket> vb,
                                                        const std::string &key,
                                                        int bucket_num,
                                                        bool wantDeleted) {
    StoredValue *v = vb->ht.unlocked_find(key, bucket_num, wantDeleted);
    if (v && !v->isDeleted()) { // In the deleted case, we ignore expiration time.
        if (v->isExpired(ep_real_time())) {
            ++stats.expired;
            vb->ht.unlocked_softDelete(v, 0);
            queueDirty(key, vb->getId(), queue_op_del, v->getSeqno(),
                       v->getId());
            return NULL;
        }
        v->touch();
    }
    return v;
}

protocol_binary_response_status EventuallyPersistentStore::evictKey(const std::string &key,
                                                                    uint16_t vbucket,
                                                                    const char **msg,
                                                                    size_t *msg_size,
                                                                    bool force) {
    RCPtr<VBucket> vb = getVBucket(vbucket);
    if (!vb || (vb->getState() != vbucket_state_active && !force)) {
        return PROTOCOL_BINARY_RESPONSE_NOT_MY_VBUCKET;
    }

    int bucket_num(0);
    LockHolder lh = vb->ht.getLockedBucket(key, &bucket_num);
    StoredValue *v = fetchValidValue(vb, key, bucket_num, force);

    protocol_binary_response_status rv(PROTOCOL_BINARY_RESPONSE_SUCCESS);

    *msg_size = 0;
    if (v) {
        if (force)  {
            v->markClean(NULL);
        }
        if (v->isResident()) {
            if (v->ejectValue(stats, vb->ht)) {
                *msg = "Ejected.";
            } else {
                *msg = "Can't eject: Dirty or a small object.";
            }
        } else {
            *msg = "Already ejected.";
        }
    } else {
        *msg = "Not found.";
        rv = PROTOCOL_BINARY_RESPONSE_KEY_ENOENT;
    }

    return rv;
}

ENGINE_ERROR_CODE EventuallyPersistentStore::processNeedMetaData(const RCPtr<VBucket> &vb,
                                                                 const Item &itm,
                                                                 const void *cookie)
{
    int bucket_num(0);
    LockHolder lh = vb->ht.getLockedBucket(itm.getKey(), &bucket_num);
    StoredValue *v = fetchValidValue(vb, itm.getKey(), bucket_num);

    ENGINE_ERROR_CODE ret = ENGINE_TMPFAIL;
    if (v && !v->isResident()) {
        bgFetch(itm.getKey(), itm.getVBucketId(),
                vbuckets.getBucketVersion(itm.getVBucketId()),
                v->getId(), cookie);
        ret = ENGINE_EWOULDBLOCK;
    }

    return ret;
}

ENGINE_ERROR_CODE EventuallyPersistentStore::set(const Item &itm,
                                                 const void *cookie,
                                                 bool force) {

    RCPtr<VBucket> vb = getVBucket(itm.getVBucketId());
    if (!vb || vb->getState() == vbucket_state_dead) {
        ++stats.numNotMyVBuckets;
        return ENGINE_NOT_MY_VBUCKET;
    } else if (vb->getState() == vbucket_state_replica && !force) {
        ++stats.numNotMyVBuckets;
        return ENGINE_NOT_MY_VBUCKET;
    } else if (vb->getState() == vbucket_state_pending && !force) {
        if (vb->addPendingOp(cookie)) {
            return ENGINE_EWOULDBLOCK;
        }
    }

    bool cas_op = (itm.getCas() != 0);

    int64_t row_id = -1;
    mutation_type_t mtype = vb->ht.set(itm, row_id);
    ENGINE_ERROR_CODE ret = ENGINE_SUCCESS;

    switch (mtype) {
    case NOMEM:
        ret = ENGINE_ENOMEM;
        break;
    case INVALID_CAS:
    case IS_LOCKED:
        ret = ENGINE_KEY_EEXISTS;
        break;
    case NOT_FOUND:
        if (cas_op) {
            ret = ENGINE_KEY_ENOENT;
            break;
        }
        // FALLTHROUGH
    case WAS_DIRTY:
        // Even if the item was dirty, push it into the vbucket's open checkpoint.
    case WAS_CLEAN:
        queueDirty(itm.getKey(), itm.getVBucketId(), queue_op_set,
                   itm.getSeqno(), row_id);
        break;
    case INVALID_VBUCKET:
        ret = ENGINE_NOT_MY_VBUCKET;
        break;

    case NEED_METADATA:
        ret = processNeedMetaData(vb, itm, cookie);
        break;
    }

    return ret;
}

ENGINE_ERROR_CODE EventuallyPersistentStore::add(const Item &itm,
                                                 const void *cookie)
{
    RCPtr<VBucket> vb = getVBucket(itm.getVBucketId());
    if (!vb || vb->getState() == vbucket_state_dead || vb->getState() == vbucket_state_replica) {
        ++stats.numNotMyVBuckets;
        return ENGINE_NOT_MY_VBUCKET;
    } else if(vb->getState() == vbucket_state_pending) {
        if (vb->addPendingOp(cookie)) {
            return ENGINE_EWOULDBLOCK;
        }
    }

    if (itm.getCas() != 0) {
        // Adding with a cas value doesn't make sense..
        return ENGINE_NOT_STORED;
    }

    switch (vb->ht.add(itm)) {
    case ADD_NOMEM:
        return ENGINE_ENOMEM;
    case ADD_EXISTS:
        return ENGINE_NOT_STORED;
    case ADD_SUCCESS:
    case ADD_UNDEL:
        queueDirty(itm.getKey(), itm.getVBucketId(), queue_op_set,
                   itm.getSeqno(), -1);
    }
    return ENGINE_SUCCESS;
}

ENGINE_ERROR_CODE EventuallyPersistentStore::addTAPBackfillItem(const Item &itm, bool meta) {

    RCPtr<VBucket> vb = getVBucket(itm.getVBucketId());
    if (!vb ||
        vb->getState() == vbucket_state_dead ||
        (vb->getState() == vbucket_state_active &&
         !engine.getCheckpointConfig().isInconsistentSlaveCheckpoint())) {
        ++stats.numNotMyVBuckets;
        return ENGINE_NOT_MY_VBUCKET;
    }

    int64_t row_id = -1;
    mutation_type_t mtype;

    if (meta) {
        mtype = vb->ht.set(itm, 0, row_id, true);
    } else {
        mtype = vb->ht.set(itm, row_id);
    }
    ENGINE_ERROR_CODE ret = ENGINE_SUCCESS;

    switch (mtype) {
    case NOMEM:
        ret = ENGINE_ENOMEM;
        break;
    case INVALID_CAS:
    case IS_LOCKED:
        ret = ENGINE_KEY_EEXISTS;
        break;
    case WAS_DIRTY:
        // If a given backfill item is already dirty, don't queue the same item again.
        break;
    case NOT_FOUND:
        // FALLTHROUGH
    case WAS_CLEAN:
        queueDirty(itm.getKey(), itm.getVBucketId(), queue_op_set,
                   itm.getSeqno(), row_id, true);
        break;
    case INVALID_VBUCKET:
        ret = ENGINE_NOT_MY_VBUCKET;
        break;

    case NEED_METADATA:
        ret = ENGINE_TMPFAIL;
        break;
    }

    return ret;
}


void EventuallyPersistentStore::snapshotVBuckets(const Priority &priority) {

    class VBucketStateVisitor : public VBucketVisitor {
    public:
        VBucketStateVisitor(VBucketMap &vb_map) : vbuckets(vb_map) { }
        bool visitBucket(RCPtr<VBucket> &vb) {
            std::pair<uint16_t, uint16_t> p(vb->getId(),
                                            vbuckets.getBucketVersion(vb->getId()));
            vbucket_state vb_state;
            vb_state.state = vb->getState();
            vb_state.checkpointId = vbuckets.getPersistenceCheckpointId(vb->getId());
            vb_state.maxDeletedSeqno = 0;
            states[p] = vb_state;
            return false;
        }

        void visit(StoredValue*) {
            assert(false); // this does not happen
        }

        std::map<std::pair<uint16_t, uint16_t>, vbucket_state> states;

    private:
        VBucketMap &vbuckets;
    };

    if (priority == Priority::VBucketPersistHighPriority) {
        vbuckets.setHighPriorityVbSnapshotFlag(false);
    } else {
        vbuckets.setLowPriorityVbSnapshotFlag(false);
    }

    VBucketStateVisitor v(vbuckets);
    visit(v);
    hrtime_t start = gethrtime();
    if (!rwUnderlying->snapshotVBuckets(v.states)) {
        getLogger()->log(EXTENSION_LOG_WARNING, NULL,
                         "VBucket snapshot task failed!!! Reschedule it...\n");
        scheduleVBSnapshot(priority);
    } else {
        stats.snapshotVbucketHisto.add((gethrtime() - start) / 1000);
    }
}

void EventuallyPersistentStore::setVBucketState(uint16_t vbid,
                                                vbucket_state_t to) {
    // Lock to prevent a race condition between a failed update and add.
    LockHolder lh(vbsetMutex);
    RCPtr<VBucket> vb = vbuckets.getBucket(vbid);
    if (vb) {
        vb->setState(to, engine.getServerApi());
        lh.unlock();
        if (vb->getState() == vbucket_state_pending && to == vbucket_state_active) {
            engine.notifyNotificationThread();
        }
        scheduleVBSnapshot(Priority::VBucketPersistLowPriority);
    } else {
        RCPtr<VBucket> newvb(new VBucket(vbid, to, stats, engine.getCheckpointConfig()));
        if (to != vbucket_state_active) {
            newvb->checkpointManager.setOpenCheckpointId(0);
        }
        uint16_t vb_version = vbuckets.getBucketVersion(vbid);
        uint16_t vb_new_version = vb_version == (std::numeric_limits<uint16_t>::max() - 1) ?
                                  0 : vb_version + 1;
        vbuckets.addBucket(newvb);
        vbuckets.setBucketVersion(vbid, vb_new_version);
        lh.unlock();
        scheduleVBSnapshot(Priority::VBucketPersistHighPriority);
    }
}

void EventuallyPersistentStore::scheduleVBSnapshot(const Priority &p) {
    if (p == Priority::VBucketPersistHighPriority) {
        if (!vbuckets.setHighPriorityVbSnapshotFlag(true)) {
            return;
        }
    } else {
        if (!vbuckets.setLowPriorityVbSnapshotFlag(true)) {
            return;
        }
    }
    dispatcher->schedule(shared_ptr<DispatcherCallback>(new SnapshotVBucketsCallback(this, p)),
                         NULL, p, 0, false);
}

vbucket_del_result
EventuallyPersistentStore::completeVBucketDeletion(uint16_t vbid, uint16_t vb_version,
                                                   std::pair<int64_t, int64_t> row_range,
                                                   bool isLastChunk) {
    LockHolder lh(vbsetMutex);

    RCPtr<VBucket> vb = vbuckets.getBucket(vbid);
    if (!vb || vb->getState() == vbucket_state_dead || vbuckets.isBucketDeletion(vbid)) {
        lh.unlock();
        if (row_range.first < 0 || row_range.second < 0 ||
            rwUnderlying->delVBucket(vbid, vb_version, row_range)) {
            if (isLastChunk) {
                vbuckets.setBucketDeletion(vbid, false);
                ++stats.vbucketDeletions;
            }
            return vbucket_del_success;
        } else {
            ++stats.vbucketDeletionFail;
            return vbucket_del_fail;
        }
    }
    return vbucket_del_invalid;
}

vbucket_del_result
EventuallyPersistentStore::completeVBucketDeletion(uint16_t vbid, uint16_t vbver) {
    LockHolder lh(vbsetMutex);

    RCPtr<VBucket> vb = vbuckets.getBucket(vbid);
    if (!vb || vb->getState() == vbucket_state_dead || vbuckets.isBucketDeletion(vbid)) {
        lh.unlock();
        if (rwUnderlying->delVBucket(vbid, vbver)) {
            vbuckets.setBucketDeletion(vbid, false);
            mutationLog.deleteAll(vbid);
            // This is happening in an independent transaction, so
            // we're going go ahead and commit it out.
            mutationLog.commit1();
            mutationLog.commit2();
            ++stats.vbucketDeletions;
            return vbucket_del_success;
        } else {
            ++stats.vbucketDeletionFail;
            return vbucket_del_fail;
        }
    }
    return vbucket_del_invalid;
}

void EventuallyPersistentStore::scheduleVBDeletion(RCPtr<VBucket> vb, uint16_t vb_version,
                                                   double delay=0) {
    if (vbuckets.setBucketDeletion(vb->getId(), true)) {
        if (storageProperties.hasEfficientVBDeletion()) {
            shared_ptr<DispatcherCallback> cb(new FastVBucketDeletionCallback(this, vb,
                                                                              vb_version,
                                                                              stats));
            dispatcher->schedule(cb,
                                 NULL, Priority::FastVBucketDeletionPriority,
                                 delay, false);
        } else {
            size_t chunk_size = vbDelChunkSize;
            uint32_t vb_chunk_del_time = vbChunkDelThresholdTime;
            shared_ptr<DispatcherCallback> cb(new VBucketDeletionCallback(this, vb, vb_version,
                                                                          stats, chunk_size,
                                                                          vb_chunk_del_time));
            dispatcher->schedule(cb,
                                 NULL, Priority::VBucketDeletionPriority,
                                 delay, false);
        }
    }
}

bool EventuallyPersistentStore::deleteVBucket(uint16_t vbid) {
    // Lock to prevent a race condition between a failed update and add (and delete).
    LockHolder lh(vbsetMutex);
    bool rv(false);

    RCPtr<VBucket> vb = vbuckets.getBucket(vbid);
    if (vb && vb->getState() == vbucket_state_dead) {
        uint16_t vb_version = vbuckets.getBucketVersion(vbid);
        lh.unlock();
        rv = true;
        vb->ht.clear();
        vbuckets.removeBucket(vbid);
        scheduleVBSnapshot(Priority::VBucketPersistHighPriority);
        scheduleVBDeletion(vb, vb_version);
    }
    return rv;
}

bool EventuallyPersistentStore::resetVBucket(uint16_t vbid) {
    LockHolder lh(vbsetMutex);
    bool rv(false);

    RCPtr<VBucket> vb = vbuckets.getBucket(vbid);
    if (vb) {
        if (vb->ht.getNumItems() == 0) { // Already reset?
            return true;
        }
        uint16_t vb_version = vbuckets.getBucketVersion(vbid);
        uint16_t vb_new_version = vb_version == (std::numeric_limits<uint16_t>::max() - 1) ?
                                  0 : vb_version + 1;
        if (engine.getConfiguration().getBackend().compare("couchdb") == 0 ||
            engine.getConfiguration().getBackend().compare("mccouch") == 0) {
            // TROND: We don't use vbucket versions for couch..
            vb_new_version = vb_version;
        }

        vbuckets.setBucketVersion(vbid, vb_new_version);
        vbuckets.setPersistenceCheckpointId(vbid, 0);
        lh.unlock();

        // Clear the hashtable, checkpoints, and stats for the target vbucket.
        vb->ht.clear();
        vb->checkpointManager.clear(vb->getState());
        vb->resetStats();

        scheduleVBSnapshot(Priority::VBucketPersistHighPriority);
        // Clear all the items from the vbucket kv table on disk.
        scheduleVBDeletion(vb, vb_version);
        rv = true;
    }
    return rv;
}

void EventuallyPersistentStore::updateBGStats(const hrtime_t init,
                                              const hrtime_t start,
                                              const hrtime_t stop) {
    if (stop > start && start > init) {
        // skip the measurement if the counter wrapped...
        ++stats.bgNumOperations;
        hrtime_t w = (start - init) / 1000;
        BlockTimer::log(start - init, "bgwait", stats.timingLog);
        stats.bgWaitHisto.add(w);
        stats.bgWait += w;
        stats.bgMinWait.setIfLess(w);
        stats.bgMaxWait.setIfBigger(w);

        hrtime_t l = (stop - start) / 1000;
        BlockTimer::log(stop - start, "bgload", stats.timingLog);
        stats.bgLoadHisto.add(l);
        stats.bgLoad += l;
        stats.bgMinLoad.setIfLess(l);
        stats.bgMaxLoad.setIfBigger(l);
    }
}

void EventuallyPersistentStore::completeBGFetch(const std::string &key,
                                                uint16_t vbucket,
                                                uint16_t vbver,
                                                uint64_t rowid,
                                                const void *cookie,
                                                hrtime_t init,
                                                bg_fetch_type_t type) {
    hrtime_t start(gethrtime());
    ++stats.bg_fetched;
    std::stringstream ss;
    ss << "Completed a background fetch, now at " << bgFetchQueue.get()
       << std::endl;
    getLogger()->log(EXTENSION_LOG_DEBUG, NULL, "%s\n", ss.str().c_str());

    // Go find the data
    RememberingCallback<GetValue> gcb;
    if (BG_FETCH_METADATA == type) {
        gcb.val.setPartial();
    }
    roUnderlying->get(key, rowid, vbucket, vbver, gcb);
    gcb.waitForValue();
    assert(gcb.fired);
    ENGINE_ERROR_CODE status = gcb.val.getStatus();

    // Lock to prevent a race condition between a fetch for restore and delete
    LockHolder lh(vbsetMutex);

    RCPtr<VBucket> vb = getVBucket(vbucket);
    if (vb && vb->getState() == vbucket_state_active) {
        int bucket_num(0);
        LockHolder hlh = vb->ht.getLockedBucket(key, &bucket_num);
        StoredValue *v = fetchValidValue(vb, key, bucket_num, true);
        if (BG_FETCH_METADATA == type) {
            if (v && !v->isResident()) {
                if (v->unlocked_restoreMeta(gcb.val.getValue(),
                                            gcb.val.getStatus())) {
                    status = ENGINE_SUCCESS;
                }
            }
        } else {
            if (v && !v->isResident()) {
                assert(gcb.val.getStatus() == ENGINE_SUCCESS);
                v->unlocked_restoreValue(gcb.val.getValue(), stats, vb->ht);
                assert(v->isResident());
                if (v->getExptime() != gcb.val.getValue()->getExptime()) {
                    assert(v->isDirty());
                    // exptime mutated, schedule it into new checkpoint
                    queueDirty(key, vbucket, queue_op_set,
                               v->getSeqno(), v->getId());
                }
            }
        }
    }

    lh.unlock();

    hrtime_t stop = gethrtime();
    updateBGStats(init, start, stop);

    delete gcb.val.getValue();
    engine.notifyIOComplete(cookie, status);
}

void EventuallyPersistentStore::bgFetch(const std::string &key,
                                        uint16_t vbucket,
                                        uint16_t vbver,
                                        uint64_t rowid,
                                        const void *cookie,
                                        bg_fetch_type_t type) {
    shared_ptr<BGFetchCallback> dcb(new BGFetchCallback(this, key,
                                                        vbucket, vbver,
                                                        rowid, cookie, type));
    assert(bgFetchQueue > 0);
    std::stringstream ss;
    ss << "Queued a background fetch, now at " << bgFetchQueue.get()
       << std::endl;
    getLogger()->log(EXTENSION_LOG_DEBUG, NULL, "%s\n", ss.str().c_str());
    roDispatcher->schedule(dcb, NULL, Priority::BgFetcherPriority, bgFetchDelay);
}

GetValue EventuallyPersistentStore::getInternal(const std::string &key,
                                        uint16_t vbucket,
                                        const void *cookie,
                                        bool queueBG,
                                        bool honorStates,
                                        vbucket_state_t allowedState) {
    vbucket_state_t disallowedState = (allowedState == vbucket_state_active) ?
        vbucket_state_replica : vbucket_state_active;
    RCPtr<VBucket> vb = getVBucket(vbucket);
    if (!vb) {
        ++stats.numNotMyVBuckets;
        return GetValue(NULL, ENGINE_NOT_MY_VBUCKET);
    } else if (honorStates && vb->getState() == vbucket_state_dead) {
        ++stats.numNotMyVBuckets;
        return GetValue(NULL, ENGINE_NOT_MY_VBUCKET);
    } else if (honorStates && vb->getState() == disallowedState) {
        ++stats.numNotMyVBuckets;
        return GetValue(NULL, ENGINE_NOT_MY_VBUCKET);
    } else if (honorStates && vb->getState() == vbucket_state_pending) {
        if (vb->addPendingOp(cookie)) {
            return GetValue(NULL, ENGINE_EWOULDBLOCK);
        }
    }

    int bucket_num(0);
    LockHolder lh = vb->ht.getLockedBucket(key, &bucket_num);
    StoredValue *v = fetchValidValue(vb, key, bucket_num);

    if (v) {
        // If the value is not resident, wait for it...
        if (!v->isResident()) {
            if (queueBG) {
                bgFetch(key, vbucket, vbuckets.getBucketVersion(vbucket),
                        v->getId(), cookie);
            }
            return GetValue(NULL, ENGINE_EWOULDBLOCK, v->getId(), -1, v);
        }

        GetValue rv(v->toItem(v->isLocked(ep_current_time()), vbucket),
                    ENGINE_SUCCESS, v->getId(), -1, v);
        return rv;
    } else {
        GetValue rv;
        return rv;
    }
}

ENGINE_ERROR_CODE EventuallyPersistentStore::getMetaData(const std::string &key,
                                                         uint16_t vbucket,
                                                         const void *cookie,
                                                         std::string &meta,
                                                         uint64_t &cas,
                                                         uint32_t &flags)
{
    (void) cookie;
    RCPtr<VBucket> vb = getVBucket(vbucket);
    if (!vb || vb->getState() == vbucket_state_dead ||
        vb->getState() == vbucket_state_replica) {
        ++stats.numNotMyVBuckets;
        return ENGINE_NOT_MY_VBUCKET;
    }

    int bucket_num(0);
    flags = 0;
    LockHolder lh = vb->ht.getLockedBucket(key, &bucket_num);
    StoredValue *v = vb->ht.unlocked_find(key, bucket_num, true);

    if (v) {
        if (v->isTempNonExistentItem()) {
            cas = v->getCas();
            return ENGINE_KEY_ENOENT;
        } else {
            if (v->isDeleted() || v->isExpired(ep_real_time())) {
                flags |= ntohl(GET_META_ITEM_DELETED_FLAG);
            }
            cas = v->getCas();
            Item::encodeMeta(v->getSeqno(), v->getCas(), v->getExptime(),
                             v->getFlags(), meta);
            return ENGINE_SUCCESS;
        }
    } else {
        // The key wasn't found. However, this may be because it was previously
        // deleted. So, add a temporary item corresponding to the key to the
        // hash table and schedule a background fetch for its metadata from the
        // persistent store. The item's state will be updated after the fetch
        // completes and the item will automatically expire after a pre-
        // determined amount of time.
        add_type_t rv = vb->ht.unlocked_addTempDeletedItem(bucket_num, key);
        switch(rv) {
        case ADD_NOMEM:
            return ENGINE_ENOMEM;
        case ADD_EXISTS:
        case ADD_UNDEL:
            // Since the hashtable bucket is locked, we should never get here
            abort();
        case ADD_SUCCESS:
            bgFetch(key, vbucket, vbuckets.getBucketVersion(vbucket), -1,
                    cookie, BG_FETCH_METADATA);
        }
        return ENGINE_EWOULDBLOCK;
    }
}

ENGINE_ERROR_CODE EventuallyPersistentStore::setWithMeta(const Item &itm,
                                                         uint64_t cas,
                                                         const void *cookie,
                                                         bool force,
                                                         bool allowExisting)
{
    RCPtr<VBucket> vb = getVBucket(itm.getVBucketId());
    if (!vb || vb->getState() == vbucket_state_dead) {
        ++stats.numNotMyVBuckets;
        return ENGINE_NOT_MY_VBUCKET;
    } else if (vb->getState() == vbucket_state_replica && !force) {
        ++stats.numNotMyVBuckets;
        return ENGINE_NOT_MY_VBUCKET;
    } else if (vb->getState() == vbucket_state_pending && !force) {
        if (vb->addPendingOp(cookie)) {
            return ENGINE_EWOULDBLOCK;
        }
    }

    int64_t row_id = -1;
    mutation_type_t mtype = vb->ht.set(itm, cas, row_id, allowExisting);
    ENGINE_ERROR_CODE ret = ENGINE_SUCCESS;

    switch (mtype) {
    case NOMEM:
        ret = ENGINE_ENOMEM;
        break;
    case INVALID_CAS:
    case IS_LOCKED:
        ret = ENGINE_KEY_EEXISTS;
        break;
    case INVALID_VBUCKET:
        ret = ENGINE_NOT_MY_VBUCKET;
        break;
    case WAS_DIRTY:
    case WAS_CLEAN:
    case NOT_FOUND:
        queueDirty(itm.getKey(), itm.getVBucketId(), queue_op_set,
                   itm.getSeqno(), row_id);
        break;
    case NEED_METADATA:
        ret = processNeedMetaData(vb, itm, cookie);
        break;
    }

    return ret;
}

GetValue EventuallyPersistentStore::getAndUpdateTtl(const std::string &key,
                                                    uint16_t vbucket,
                                                    const void *cookie,
                                                    bool queueBG,
                                                    time_t exptime)
{
    RCPtr<VBucket> vb = getVBucket(vbucket);
    if (!vb) {
        ++stats.numNotMyVBuckets;
        return GetValue(NULL, ENGINE_NOT_MY_VBUCKET);
    } else if (vb->getState() == vbucket_state_dead) {
        ++stats.numNotMyVBuckets;
        return GetValue(NULL, ENGINE_NOT_MY_VBUCKET);
    } else if (vb->getState() == vbucket_state_replica) {
        ++stats.numNotMyVBuckets;
        return GetValue(NULL, ENGINE_NOT_MY_VBUCKET);
    } else if (vb->getState() == vbucket_state_pending) {
        if (vb->addPendingOp(cookie)) {
            return GetValue(NULL, ENGINE_EWOULDBLOCK);
        }
    }

    int bucket_num(0);
    LockHolder lh = vb->ht.getLockedBucket(key, &bucket_num);
    StoredValue *v = fetchValidValue(vb, key, bucket_num);

    if (v) {
        bool exptime_mutated = exptime != v->getExptime() ? true : false;
        if (exptime_mutated) {
           v->markDirty();
        }
        v->setExptime(exptime);

        if (v->isResident()) {
            if (exptime_mutated) {
                // persist the itme in the underlying storage for
                // mutated exptime
                queueDirty(key, vbucket, queue_op_set, v->getSeqno(),
                           v->getId());
            }
        } else {
            if (queueBG || exptime_mutated) {
                // in case exptime_mutated, first do bgFetch then
                // persist mutated exptime in the underlying storage
                bgFetch(key, vbucket, vbuckets.getBucketVersion(vbucket),
                        v->getId(), cookie);
                return GetValue(NULL, ENGINE_EWOULDBLOCK, v->getId());
            } else {
                // You didn't want the item anyway...
                return GetValue(NULL, ENGINE_SUCCESS, v->getId());
            }
        }

        GetValue rv(v->toItem(v->isLocked(ep_current_time()), vbucket),
                    ENGINE_SUCCESS, v->getId());
        return rv;
    } else {
        GetValue rv;
<<<<<<< HEAD
        if (engine.isDegradedMode()) {
            rv.setStatus(ENGINE_TMPFAIL);
        }
        // status == ENGINE_KEY_ENOENT
=======
>>>>>>> 7a5b81c4
        return rv;
    }
}

ENGINE_ERROR_CODE
EventuallyPersistentStore::getFromUnderlying(const std::string &key,
                                             uint16_t vbucket,
                                             const void *cookie,
                                             shared_ptr<Callback<GetValue> > cb) {
    RCPtr<VBucket> vb = getVBucket(vbucket);
    if (!vb || vb->getState() == vbucket_state_dead) {
        ++stats.numNotMyVBuckets;
        return ENGINE_NOT_MY_VBUCKET;
    } else if (vb->getState() == vbucket_state_replica) {
        ++stats.numNotMyVBuckets;
        return ENGINE_NOT_MY_VBUCKET;
    } else if (vb->getState() == vbucket_state_pending) {
        if (vb->addPendingOp(cookie)) {
            return ENGINE_EWOULDBLOCK;
        }
    }

    int bucket_num(0);
    LockHolder lh = vb->ht.getLockedBucket(key, &bucket_num);
    StoredValue *v = fetchValidValue(vb, key, bucket_num);

    if (v) {
        uint16_t vbver = vbuckets.getBucketVersion(vbucket);
        shared_ptr<VKeyStatBGFetchCallback> dcb(new VKeyStatBGFetchCallback(this, key,
                                                                            vbucket,
                                                                            vbver,
                                                                            v->getId(),
                                                                            cookie, cb));
        assert(bgFetchQueue > 0);
        roDispatcher->schedule(dcb, NULL, Priority::VKeyStatBgFetcherPriority, bgFetchDelay);
        return ENGINE_EWOULDBLOCK;
    } else {
        return ENGINE_KEY_ENOENT;
    }
}

bool EventuallyPersistentStore::getLocked(const std::string &key,
                                          uint16_t vbucket,
                                          Callback<GetValue> &cb,
                                          rel_time_t currentTime,
                                          uint32_t lockTimeout,
                                          const void *cookie) {
    RCPtr<VBucket> vb = getVBucket(vbucket, vbucket_state_active);
    if (!vb) {
        ++stats.numNotMyVBuckets;
        GetValue rv(NULL, ENGINE_NOT_MY_VBUCKET);
        cb.callback(rv);
        return false;
    }

    int bucket_num(0);
    LockHolder lh = vb->ht.getLockedBucket(key, &bucket_num);
    StoredValue *v = fetchValidValue(vb, key, bucket_num);

    if (v) {

        // if v is locked return error
        if (v->isLocked(currentTime)) {
            GetValue rv;
            cb.callback(rv);
            return false;
        }

        // If the value is not resident, wait for it...
        if (!v->isResident()) {

            if (cookie) {
                bgFetch(key, vbucket, vbuckets.getBucketVersion(vbucket),
                        v->getId(), cookie);
            }
            GetValue rv(NULL, ENGINE_EWOULDBLOCK, v->getId());
            cb.callback(rv);
            return false;
        }

        // acquire lock and increment cas value
        v->lock(currentTime + lockTimeout);

        Item *it = v->toItem(false, vbucket);
        it->setCas();
        v->setCas(it->getCas());

        GetValue rv(it);
        cb.callback(rv);

    } else {
        GetValue rv;
        cb.callback(rv);
    }
    return true;
}

StoredValue* EventuallyPersistentStore::getStoredValue(const std::string &key,
                                                       uint16_t vbucket,
                                                       bool honorStates) {
    RCPtr<VBucket> vb = getVBucket(vbucket);
    if (!vb) {
        ++stats.numNotMyVBuckets;
        return NULL;
    } else if (honorStates && vb->getState() == vbucket_state_dead) {
        ++stats.numNotMyVBuckets;
        return NULL;
    } else if (vb->getState() == vbucket_state_active) {
        // OK
    } else if(honorStates && vb->getState() == vbucket_state_replica) {
        ++stats.numNotMyVBuckets;
        return NULL;
    }

    int bucket_num(0);
    LockHolder lh = vb->ht.getLockedBucket(key, &bucket_num);
    return fetchValidValue(vb, key, bucket_num);
}

ENGINE_ERROR_CODE
EventuallyPersistentStore::unlockKey(const std::string &key,
                                     uint16_t vbucket,
                                     uint64_t cas,
                                     rel_time_t currentTime)
{

    RCPtr<VBucket> vb = getVBucket(vbucket, vbucket_state_active);
    if (!vb) {
        ++stats.numNotMyVBuckets;
        return ENGINE_NOT_MY_VBUCKET;
    }

    int bucket_num(0);
    LockHolder lh = vb->ht.getLockedBucket(key, &bucket_num);
    StoredValue *v = fetchValidValue(vb, key, bucket_num);

    if (v) {
        if (v->isLocked(currentTime)) {
            if (v->getCas() == cas) {
                v->unlock();
                return ENGINE_SUCCESS;
            }
        }
        return ENGINE_TMPFAIL;
    }

    return ENGINE_KEY_ENOENT;
}


bool EventuallyPersistentStore::getKeyStats(const std::string &key,
                                            uint16_t vbucket,
                                            struct key_stats &kstats)
{
    RCPtr<VBucket> vb = getVBucket(vbucket, vbucket_state_active);
    if (!vb) {
        return false;
    }

    bool found = false;
    int bucket_num(0);
    LockHolder lh = vb->ht.getLockedBucket(key, &bucket_num);
    StoredValue *v = fetchValidValue(vb, key, bucket_num);

    found = (v != NULL);
    if (found) {
        kstats.dirty = v->isDirty();
        kstats.exptime = v->getExptime();
        kstats.flags = v->getFlags();
        kstats.cas = v->getCas();
        // TODO:  Know this somehow.
        kstats.dirtied = 0; // v->getDirtied();
        kstats.data_age = v->getDataAge();
        kstats.last_modification_time = ep_abs_time(v->getDataAge());
    }
    return found;
}

ENGINE_ERROR_CODE EventuallyPersistentStore::deleteItem(const std::string &key,
                                                        uint64_t cas,
                                                        uint16_t vbucket,
                                                        const void *cookie,
                                                        bool force,
                                                        bool use_meta,
                                                        ItemMetaData *itemMeta)
{
    uint32_t newSeqno = itemMeta->seqno;
    uint64_t newCas   = itemMeta->cas;
    uint32_t newFlags = itemMeta->flags;
    time_t newExptime = itemMeta->exptime;

    RCPtr<VBucket> vb = getVBucket(vbucket);
    if (!vb || vb->getState() == vbucket_state_dead) {
        ++stats.numNotMyVBuckets;
        return ENGINE_NOT_MY_VBUCKET;
    } else if(vb->getState() == vbucket_state_replica && !force) {
        ++stats.numNotMyVBuckets;
        return ENGINE_NOT_MY_VBUCKET;
    } else if(vb->getState() == vbucket_state_pending && !force) {
        if (vb->addPendingOp(cookie)) {
            return ENGINE_EWOULDBLOCK;
        }
    }

    int bucket_num(0);
    LockHolder lh = vb->ht.getLockedBucket(key, &bucket_num);
    // If use_meta is true (delete_with_meta), we'd like to look for the key
    // with the wantsDeleted flag set to true in case a prior get_meta has
    // created a temporary item for the key.
    StoredValue *v = vb->ht.unlocked_find(key, bucket_num, use_meta);
    if (!v) {
<<<<<<< HEAD
        if (engine.isDegradedMode()) {
            LockHolder rlh(restore.mutex);
            restore.itemsDeleted.insert(key);
        } else {
            if (vb->getState() != vbucket_state_active && force) {
                queueDirty(key, vbucket, queue_op_del, newSeqno, -1);
            }
            return ENGINE_KEY_ENOENT;
=======
        if (vb->getState() != vbucket_state_active && force) {
            queueDirty(key, vbucket, queue_op_del, seqno, -1);
>>>>>>> 7a5b81c4
        }
        return ENGINE_KEY_ENOENT;
    }

    mutation_type_t delrv;
    if (use_meta) {
        delrv = vb->ht.unlocked_softDelete(v, cas, newSeqno, use_meta, newCas,
                                           newFlags, newExptime);
    } else {
        delrv = vb->ht.unlocked_softDelete(v, cas);
    }

    ENGINE_ERROR_CODE rv;
    if (delrv == NOT_FOUND || delrv == INVALID_CAS) {
        rv = (delrv == INVALID_CAS) ? ENGINE_KEY_EEXISTS : ENGINE_KEY_ENOENT;
    } else if (delrv == IS_LOCKED) {
        rv = ENGINE_TMPFAIL;
    } else { // WAS_CLEAN or WAS_DIRTY
        rv = ENGINE_SUCCESS;
    }

    if (delrv == WAS_CLEAN || delrv == WAS_DIRTY || delrv == NOT_FOUND) {
        uint32_t seqnum = v ? v->getSeqno() : 0;
        int64_t rowid = v ? v->getId() : -1;
        lh.unlock();
        queueDirty(key, vbucket, queue_op_del, seqnum, rowid);
    }
    return rv;
}

void EventuallyPersistentStore::reset() {
    std::vector<int> buckets = vbuckets.getBuckets();
    std::vector<int>::iterator it;
    for (it = buckets.begin(); it != buckets.end(); ++it) {
        RCPtr<VBucket> vb = getVBucket(*it);
        if (vb) {
            vb->ht.clear();
            vb->checkpointManager.clear(vb->getState());
            vb->resetStats();
        }
    }
    if (diskFlushAll.cas(false, true)) {
        // Increase the write queue size by 1 as flusher will execute flush_all as a single task.
        stats.queue_size.set(getWriteQueueSize() + 1);
    }
}

void EventuallyPersistentStore::enqueueCommit() {
    queued_item qi(new QueuedItem("", 0, queue_op_commit));
    writing.push(qi);
    stats.memOverhead.incr(sizeof(queued_item));
    assert(stats.memOverhead.get() < GIGANTOR);
    ++stats.totalEnqueued;
}

bool EventuallyPersistentStore::isVbCachedStateStale(uint16_t vb, vbucket_state_t st) {
    std::map<uint16_t, vbucket_state_t>::iterator iter;
    iter = flusherCachedVbStates.find(vb);

    if (iter == flusherCachedVbStates.end() || iter->second != st) {
        flusherCachedVbStates[vb] = st;
        return true;
    }

    return false;
}

std::queue<queued_item>* EventuallyPersistentStore::beginFlush() {
    std::queue<queued_item> *rv(NULL);

    if (!hasItemsForPersistence() && writing.empty() && !diskFlushAll) {
        stats.dirtyAge = 0;
        // If the persistence queue is empty, reset queue-related stats for each vbucket.
        size_t numOfVBuckets = vbuckets.getSize();
        for (size_t i = 0; i < numOfVBuckets; ++i) {
            assert(i <= std::numeric_limits<uint16_t>::max());
            uint16_t vbid = static_cast<uint16_t>(i);
            RCPtr<VBucket> vb = vbuckets.getBucket(vbid);
            if (vb) {
                vb->dirtyQueueSize.set(0);
                vb->dirtyQueueMem.set(0);
                vb->dirtyQueueAge.set(0);
                vb->dirtyQueuePendingWrites.set(0);
            }
        }
    } else {
        assert(rwUnderlying);
        if (diskFlushAll) {
            queued_item qi(new QueuedItem("", 0xffff, queue_op_flush));
            writing.push(qi);
            stats.memOverhead.incr(sizeof(queued_item));
            assert(stats.memOverhead.get() < GIGANTOR);
        }

        std::vector<queued_item> item_list;
        size_t num_items = 0;
        size_t numOfVBuckets = vbuckets.getSize();

        item_list.reserve(getTxnSize());
        assert(numOfVBuckets <= std::numeric_limits<uint16_t>::max());

        for (size_t i = 0; i < numOfVBuckets; ++i) {
            uint16_t vbid = static_cast<uint16_t>(i);
            RCPtr<VBucket> vb = vbuckets.getBucket(vbid);
            if (!vb) {
                // Undefined vbucket..
                continue;
            }

            vbucket_state_t st = vb->getState();
            if (isVbCachedStateStale(vbid, st)) {
                rwUnderlying->vbStateChanged(vbid, st);
            }

            // Grab all the items from online restore.
            LockHolder rlh(restore.mutex);
            std::map<uint16_t, std::vector<queued_item> >::iterator rit = restore.items.find(vbid);
            if (rit != restore.items.end()) {
                item_list.insert(item_list.end(), rit->second.begin(), rit->second.end());
                rit->second.clear();
            }
            rlh.unlock();

            // Grab all the backfill items if exist.
            vb->getBackfillItems(item_list);

            // Get all dirty items from the checkpoint.
            uint64_t checkpointId = vb->checkpointManager.getAllItemsForPersistence(item_list);
            persistenceCheckpointIds[vbid] = checkpointId;

            uint16_t shard_id = 0;
            std::vector<queued_item>::iterator it = item_list.begin();
            for (; it != item_list.end(); ++it) {
                const queued_item &qi = *it;
                switch (qi->getOperation()) {
                case queue_op_set:
                case queue_op_del:
                    shard_id = rwUnderlying->getShardId(*qi);
                    dbShardQueues[shard_id].push_back(qi);
                default:
                    // Ignore
                    ;
                }
            }
            num_items += item_list.size();
            item_list.clear();
        }

        if (num_items > 0) {
            pushToOutgoingQueue();
        }
        size_t queue_size = getWriteQueueSize();
        stats.flusher_todo.set(writing.size());
        stats.queue_size.set(queue_size);
        getLogger()->log(EXTENSION_LOG_DEBUG, NULL,
                         "Flushing %ld items with %ld still in queue\n",
                         writing.size(), queue_size);
        rv = &writing;
    }
    return rv;
}

void EventuallyPersistentStore::pushToOutgoingQueue() {
    size_t num_items = 0;
    size_t num_shards = rwUnderlying->getNumShards();
    for (size_t i = 0; i < num_shards; ++i) {
        if (dbShardQueues[i].empty()) {
            continue;
        }
        rwUnderlying->optimizeWrites(dbShardQueues[i]);
        std::vector<queued_item>::iterator it = dbShardQueues[i].begin();
        for(; it != dbShardQueues[i].end(); ++it) {
            writing.push(*it);
        }
        num_items += dbShardQueues[i].size();
        dbShardQueues[i].clear();
    }
    stats.memOverhead.incr(num_items * sizeof(queued_item));
    assert(stats.memOverhead.get() < GIGANTOR);
}

void EventuallyPersistentStore::requeueRejectedItems(std::queue<queued_item> *rej) {
    size_t queue_size = rej->size();
    // Requeue the rejects.
    while (!rej->empty()) {
        writing.push(rej->front());
        rej->pop();
    }
    stats.memOverhead.incr(queue_size * sizeof(queued_item));
    assert(stats.memOverhead.get() < GIGANTOR);
    stats.queue_size.set(getWriteQueueSize());
    stats.flusher_todo.set(writing.size());
}

void EventuallyPersistentStore::completeFlush(rel_time_t flush_start) {
    LockHolder lh(vbsetMutex);
    size_t numOfVBuckets = vbuckets.getSize();
    bool schedule_vb_snapshot = false;
    for (size_t i = 0; i < numOfVBuckets; ++i) {
        assert(i <= std::numeric_limits<uint16_t>::max());
        uint16_t vbid = static_cast<uint16_t>(i);
        RCPtr<VBucket> vb = vbuckets.getBucket(vbid);
        if (!vb || vb->getState() == vbucket_state_dead) {
            continue;
        }
        if (persistenceCheckpointIds[vbid] > 0 &&
            persistenceCheckpointIds[vbid] != vbuckets.getPersistenceCheckpointId(vbid)) {
            vbuckets.setPersistenceCheckpointId(vbid, persistenceCheckpointIds[vbid]);
            schedule_vb_snapshot = true;
        }
    }
    lh.unlock();

    // Schedule the vbucket state snapshot task to record the latest checkpoint Id
    // that was successfully persisted for each vbucket.
    if (schedule_vb_snapshot) {
        scheduleVBSnapshot(Priority::VBucketPersistHighPriority);
    }

    stats.flusher_todo.set(writing.size());
    stats.queue_size.set(getWriteQueueSize());
    rel_time_t complete_time = ep_current_time();
    stats.flushDuration.set(complete_time - flush_start);
    stats.flushDurationHighWat.set(std::max(stats.flushDuration.get(),
                                            stats.flushDurationHighWat.get()));
    stats.cumulativeFlushTime.incr(complete_time - flush_start);
}

int EventuallyPersistentStore::flushSome(std::queue<queued_item> *q,
                                         std::queue<queued_item> *rejectQueue) {
    if (!tctx.enter()) {
        ++stats.beginFailed;
        getLogger()->log(EXTENSION_LOG_WARNING, NULL,
                         "Failed to start a transaction.\n");
        // Copy the input queue into the reject queue.
        while (!q->empty()) {
            rejectQueue->push(q->front());
            q->pop();
        }
        return 1; // This will cause us to jump out and delay a second
    }
    int tsz = tctx.remaining();
    int oldest = stats.min_data_age;
    int completed(0);
    for (completed = 0;
         completed < tsz && !q->empty() && !shouldPreemptFlush(completed);
         ++completed) {

        int n = flushOne(q, rejectQueue);
        if (n != 0 && n < oldest) {
            oldest = n;
        }
    }
    if (shouldPreemptFlush(completed)) {
        ++stats.flusherPreempts;
    } else {
        tctx.commit();
    }
    tctx.leave(completed);
    return oldest;
}

size_t EventuallyPersistentStore::getWriteQueueSize(void) {
    size_t size = 0;
    size_t numOfVBuckets = vbuckets.getSize();
    for (size_t i = 0; i < numOfVBuckets; ++i) {
        assert(i <= std::numeric_limits<uint16_t>::max());
        uint16_t vbid = static_cast<uint16_t>(i);
        RCPtr<VBucket> vb = vbuckets.getBucket(vbid);
        if (vb && (vb->getState() != vbucket_state_dead)) {
            size += vb->checkpointManager.getNumItemsForPersistence() + vb->getBackfillSize();
        }
    }
    return size;
}

bool EventuallyPersistentStore::hasItemsForPersistence(void) {
    bool hasItems = false;
    size_t numOfVBuckets = vbuckets.getSize();
    for (size_t i = 0; i < numOfVBuckets; ++i) {
        assert(i <= std::numeric_limits<uint16_t>::max());
        uint16_t vbid = static_cast<uint16_t>(i);
        RCPtr<VBucket> vb = vbuckets.getBucket(vbid);
        if (vb && (vb->getState() != vbucket_state_dead)) {
            LockHolder rlh(restore.mutex);
            std::map<uint16_t, std::vector<queued_item> >::iterator it = restore.items.find(vbid);
            if (vb->checkpointManager.hasNextForPersistence() ||
                vb->getBackfillSize() > 0 ||
                (it != restore.items.end() && !it->second.empty())) {
                hasItems = true;
                break;
            }
        }
    }
    return hasItems;
}

void EventuallyPersistentStore::setPersistenceCheckpointId(uint16_t vbid, uint64_t checkpointId) {
    LockHolder lh(vbsetMutex);
    vbuckets.setPersistenceCheckpointId(vbid, checkpointId);
}

/**
 * Callback invoked after persisting an item from memory to disk.
 *
 * This class exists to create a closure around a few variables within
 * EventuallyPersistentStore::flushOne so that an object can be
 * requeued in case of failure to store in the underlying layer.
 */
class PersistenceCallback : public Callback<mutation_result>,
                            public Callback<int> {
public:

    PersistenceCallback(const queued_item &qi, std::queue<queued_item> *q,
                        EventuallyPersistentStore *st, MutationLog *ml,
                        rel_time_t qd, rel_time_t d, EPStats *s, uint64_t c) :
        queuedItem(qi), rq(q), store(st), mutationLog(ml),
        queued(qd), dirtied(d), stats(s), cas(c) {

        assert(rq);
        assert(s);
    }

    // This callback is invoked for set only.
    void callback(mutation_result &value) {
        if (value.first == 1) {
            stats->totalPersisted++;
            RCPtr<VBucket> vb = store->getVBucket(queuedItem->getVBucketId());
            if (vb) {
                int bucket_num(0);
                LockHolder lh = vb->ht.getLockedBucket(queuedItem->getKey(), &bucket_num);
                StoredValue *v = store->fetchValidValue(vb, queuedItem->getKey(),
                                                        bucket_num, true);
                if (v && value.second > 0) {
                    mutationLog->newItem(queuedItem->getVBucketId(), queuedItem->getKey(),
                                         value.second);
                    ++stats->newItems;
                    v->setId(value.second);
                }
                if (v && v->getCas() == cas) {
                    // mark this item clean only if current and stored cas
                    // value match
                    v->markClean(NULL);
                    vbucket_state_t vbstate = vb->getState();
                    if (vbstate != vbucket_state_active &&
                        vbstate != vbucket_state_pending) {
                        double current = static_cast<double>(stats->getTotalMemoryUsed());
                        double lower = static_cast<double>(stats->mem_low_wat);
                        if (current > lower) {
                            // Check if the key was already visited by all the cursors.
                            bool can_evict = vb->checkpointManager.eligibleForEviction(v->getKey());
                            if (can_evict &&
                                v->ejectValue(*stats, vb->ht) &&
                                vbstate == vbucket_state_replica) {
                                ++stats->numReplicaEjects;
                            }
                        }
                    }
                }
            }
        } else {
            // If the return was 0 here, we're in a bad state because
            // we do not know the rowid of this object.
            RCPtr<VBucket> vb = store->getVBucket(queuedItem->getVBucketId());
            if (vb && value.first == 0) {
                int bucket_num(0);
                LockHolder lh = vb->ht.getLockedBucket(queuedItem->getKey(), &bucket_num);
                StoredValue *v = store->fetchValidValue(vb, queuedItem->getKey(),
                                                        bucket_num, true);
                if (v) {
                    std::stringstream ss;
                    ss << "Persisting ``" << queuedItem->getKey() << "'' on vb"
                       << queuedItem->getVBucketId() << " (rowid=" << v->getId()
                       << ") returned 0 updates\n";
                    getLogger()->log(EXTENSION_LOG_WARNING, NULL, "%s", ss.str().c_str());
                } else {
                    getLogger()->log(EXTENSION_LOG_WARNING, NULL,
                                     "Error persisting now missing ``%s'' from vb%d\n",
                                     queuedItem->getKey().c_str(), queuedItem->getVBucketId());
                }
            } else {
                std::stringstream ss;
                ss << "Fatal error in persisting SET ``" << queuedItem->getKey() << "'' on vb "
                   << queuedItem->getVBucketId() << "!!! Requeue it...\n";
                getLogger()->log(EXTENSION_LOG_WARNING, NULL, "%s", ss.str().c_str());
                redirty();
            }
        }
    }

    // This callback is invoked for deletions only.
    //
    // The boolean indicates whether the underlying storage
    // successfully deleted the item.
    void callback(int &value) {
        // > 1 would be bad.  We were only trying to delete one row.
        assert(value < 2);
        // -1 means fail
        // 1 means we deleted one row
        // 0 means we did not delete a row, but did not fail (did not exist)
        if (value >= 0) {
            RCPtr<VBucket> vb = store->getVBucket(queuedItem->getVBucketId());
            if (value > 0) {
                stats->totalPersisted++;
                ++stats->delItems;
                if (vb) {
                    ++vb->opsDelete;
                }
            }

            mutationLog->delItem(queuedItem->getVBucketId(), queuedItem->getKey());

            // We have succesfully removed an item from the disk, we
            // may now remove it from the hash table.
            if (vb) {
                int bucket_num(0);
                LockHolder lh = vb->ht.getLockedBucket(queuedItem->getKey(), &bucket_num);
                StoredValue *v = store->fetchValidValue(vb, queuedItem->getKey(),
                                                        bucket_num, true);
                if (v && v->isDeleted()) {
                    if (store->getEPEngine().isDegradedMode()) {
                        LockHolder rlh(store->restore.mutex);
                        store->restore.itemsDeleted.insert(queuedItem->getKey());
                    }
                    bool deleted = vb->ht.unlocked_del(queuedItem->getKey(),
                                                       bucket_num);
                    assert(deleted);
                } else if (v) {
                    v->clearId();
                }
            }
        } else {
            std::stringstream ss;
            ss << "Fatal error in persisting DELETE ``" << queuedItem->getKey() << "'' on vb "
               << queuedItem->getVBucketId() << "!!! Requeue it...\n";
            getLogger()->log(EXTENSION_LOG_WARNING, NULL, "%s", ss.str().c_str());
            redirty();
        }
    }

private:

    void setId(int64_t id) {
        bool did = store->invokeOnLockedStoredValue(queuedItem->getKey(),
                                                    queuedItem->getVBucketId(),
                                                    &StoredValue::setId,
                                                    id);
        if (!did) {
            getLogger()->log(EXTENSION_LOG_WARNING, NULL,
                             "Failed to set id on vb%d ``%s''\n",
                             queuedItem->getVBucketId(), queuedItem->getKey().c_str());
        }
    }

    void redirty() {
        ++stats->flushFailed;
        store->invokeOnLockedStoredValue(queuedItem->getKey(),
                                         queuedItem->getVBucketId(),
                                         &StoredValue::reDirty,
                                         dirtied);
        rq->push(queuedItem);
    }

    const queued_item queuedItem;
    std::queue<queued_item> *rq;
    EventuallyPersistentStore *store;
    MutationLog *mutationLog;
    rel_time_t queued;
    rel_time_t dirtied;
    EPStats *stats;
    uint64_t cas;
    DISALLOW_COPY_AND_ASSIGN(PersistenceCallback);
};

int EventuallyPersistentStore::flushOneDeleteAll() {
    rwUnderlying->reset();
    // Log a flush of every known vbucket.
    std::vector<int> vbs(vbuckets.getBuckets());
    for (std::vector<int>::iterator it(vbs.begin()); it != vbs.end(); ++it) {
        mutationLog.deleteAll(static_cast<uint16_t>(*it));
    }
    // This is happening in an independent transaction, so we're going
    // go ahead and commit it out.
    mutationLog.commit1();
    mutationLog.commit2();
    diskFlushAll.cas(true, false);
    return 1;
}

// While I actually know whether a delete or set was intended, I'm
// still a bit better off running the older code that figures it out
// based on what's in memory.
int EventuallyPersistentStore::flushOneDelOrSet(const queued_item &qi,
                                           std::queue<queued_item> *rejectQueue) {

    RCPtr<VBucket> vb = getVBucket(qi->getVBucketId());
    if (!vb) {
        return 0;
    }

    int bucket_num(0);
    LockHolder lh = vb->ht.getLockedBucket(qi->getKey(), &bucket_num);
    StoredValue *v = fetchValidValue(vb, qi->getKey(), bucket_num, true);

    size_t itemBytes = qi->size();
    vb->doStatsForFlushing(*qi, itemBytes);

    bool found = v != NULL;
    int64_t rowid = found ? v->getId() : -1;
    bool deleted = found && v->isDeleted();
    bool isDirty = found && v->isDirty();
    rel_time_t queued(qi->getQueuedTime()), dirtied(0);

    Item itm(qi->getKey(),
             found ? v->getFlags() : 0,
             found ? v->getExptime() : 0,
             found ? v->getValue() : value_t(NULL),
             found ? v->getCas() : 0,
             rowid,
             qi->getVBucketId(),
             found ? v->getSeqno() : 0);

    int ret = 0;

    if (!deleted && isDirty && v->isExpired(ep_real_time() + itemExpiryWindow)) {
        ++stats.flushExpired;
        v->markClean(&dirtied);
        isDirty = false;
        // If the new item is expired within current_time + expiry_window, clear the row id
        // from hashtable and remove the old item from database.
        v->clearId();
        deleted = true;
    }

    if (isDirty) {
        dirtied = v->getDataAge();
        // Calculate stats if this had a positive time.
        rel_time_t now = ep_current_time();
        int dataAge = now - dirtied;
        int dirtyAge = now - queued;
        bool eligible = true;

        if (v->isPendingId()) {
            eligible = false;
        } else if (dirtyAge > stats.queue_age_cap.get()) {
            ++stats.tooOld;
        } else if (dataAge < stats.min_data_age.get()) {
            eligible = false;
            // Skip this one.  It's too young.
            ret = stats.min_data_age.get() - dataAge;
            ++stats.tooYoung;
        }

        if (eligible) {
            assert(dirtyAge < (86400 * 30));
            stats.dirtyAgeHisto.add(dirtyAge / 1000);
            stats.dataAgeHisto.add(dataAge / 1000);
            stats.dirtyAge.set(dirtyAge);
            stats.dataAge.set(dataAge);
            stats.dirtyAgeHighWat.set(std::max(stats.dirtyAge.get(),
                                               stats.dirtyAgeHighWat.get()));
            stats.dataAgeHighWat.set(std::max(stats.dataAge.get(),
                                              stats.dataAgeHighWat.get()));
        } else {
            isDirty = false;
            v->reDirty(dirtied);
            rejectQueue->push(qi);
            ++vb->opsReject;
        }
    }

    if (isDirty && !deleted) {
        if (qi->getVBucketVersion() != vbuckets.getBucketVersion(qi->getVBucketId())) {
            lh.unlock();
        } else {
            // If a vbucket snapshot task with the high priority is currently scheduled,
            // requeue the persistence task and wait until the snapshot task is completed.
            if (vbuckets.isHighPriorityVbSnapshotScheduled()) {
                v->clearPendingId();
                lh.unlock();
                rejectQueue->push(qi);
                ++vb->opsReject;
            } else {
                assert(rowid == v->getId());
                if (rowid == -1) {
                    v->setPendingId();
                }

                lh.unlock();
                BlockTimer timer(rowid == -1 ?
                                 &stats.diskInsertHisto : &stats.diskUpdateHisto,
                                 rowid == -1 ? "disk_insert" : "disk_update",
                                 stats.timingLog);
                PersistenceCallback *cb;
                cb = new PersistenceCallback(qi, rejectQueue, this, &mutationLog,
                                             queued, dirtied, &stats, itm.getCas());
                tctx.addCallback(cb);
                rwUnderlying->set(itm, qi->getVBucketVersion(), *cb);
                if (rowid == -1)  {
                    ++vb->opsCreate;
                } else {
                    ++vb->opsUpdate;
                }
            }
        }
    } else if (deleted) {
        bool tempItem = v->isTempItem();
        lh.unlock();
        BlockTimer timer(&stats.diskDelHisto, "disk_delete", stats.timingLog);

        PersistenceCallback *cb;
        cb = new PersistenceCallback(qi, rejectQueue, this, &mutationLog,
                                     queued, dirtied, &stats, 0);
        if (rowid > 0 || tempItem) {
            // Temporary items created as a result of get_meta requests have
            // rowid < 1. The isTempItem() check ensures that such items will
            // also get deleted. We may have to "delete" a temporary item to the
            // disk in the following case: a delete_with_meta command is issued
            // on a key that's either non-existent or it was previously deleted.
            // In either case, we need to update Couch with the winning revision
            // specified in the delete-with-meta command.
            uint16_t vbid(qi->getVBucketId());
            uint16_t vbver(vbuckets.getBucketVersion(vbid));
            tctx.addCallback(cb);
            rwUnderlying->del(itm, rowid, vbver, *cb);
        } else {
            // bypass deletion if missing items, but still call the
            // deletion callback for clean cleanup.
            int affected(0);
            cb->callback(affected);
            delete cb;
        }
    }

    return ret;
}

int EventuallyPersistentStore::flushOne(std::queue<queued_item> *q,
                                        std::queue<queued_item> *rejectQueue) {

    queued_item qi = q->front();
    q->pop();
    stats.memOverhead.decr(sizeof(queued_item));
    assert(stats.memOverhead.get() < GIGANTOR);

    int rv = 0;
    switch (qi->getOperation()) {
    case queue_op_flush:
        rv = flushOneDeleteAll();
        break;
    case queue_op_set:
        if (qi->getVBucketVersion() == vbuckets.getBucketVersion(qi->getVBucketId())) {
            size_t prevRejectCount = rejectQueue->size();

            rv = flushOneDelOrSet(qi, rejectQueue);
            if (rejectQueue->size() == prevRejectCount) {
                // flush operation was not rejected
                tctx.addUncommittedItem(qi);
            }
        }
        break;
    case queue_op_del:
        rv = flushOneDelOrSet(qi, rejectQueue);
        break;
    case queue_op_commit:
        tctx.commit();
        tctx.enter();
        break;
    case queue_op_empty:
        assert(false);
        break;
    default:
        break;
    }
    stats.flusher_todo--;

    return rv;

}

void EventuallyPersistentStore::queueDirty(const std::string &key,
                                           uint16_t vbid,
                                           enum queue_operation op,
                                           uint32_t seqno,
                                           int64_t rowid,
                                           bool tapBackfill) {
    if (doPersistence) {
        RCPtr<VBucket> vb = vbuckets.getBucket(vbid);
        if (vb) {
            QueuedItem *qi = new QueuedItem(key, vbid, op,
                                            vbuckets.getBucketVersion(vbid),
                                            rowid, seqno);

            queued_item itm(qi);
            bool rv = tapBackfill ?
                      vb->queueBackfillItem(itm) : vb->checkpointManager.queueDirty(itm, vb);
            if (rv) {
                ++stats.queue_size;
                ++stats.totalEnqueued;
                vb->doStatsForQueueing(*itm, itm->size());
            }
        }
    }
}

int EventuallyPersistentStore::restoreItem(const Item &itm, enum queue_operation op)
{
    const std::string &key = itm.getKey();
    uint16_t vbid = itm.getVBucketId();
    RCPtr<VBucket> vb = vbuckets.getBucket(vbid);
    if (!vb) {
        return -1;
    }

    int bucket_num(0);
    LockHolder lh = vb->ht.getLockedBucket(key, &bucket_num);
    LockHolder rlh(restore.mutex);
    if (restore.itemsDeleted.find(key) == restore.itemsDeleted.end() &&
        vb->ht.unlocked_restoreItem(itm, op, bucket_num)) {

        lh.unlock();
        queued_item qi(new QueuedItem(key, vbid, op, vbuckets.getBucketVersion(vbid)));
        std::map<uint16_t, std::vector<queued_item> >::iterator it = restore.items.find(vbid);
        if (it != restore.items.end()) {
            it->second.push_back(qi);
        } else {
            std::vector<queued_item> vb_items;
            vb_items.push_back(qi);
            restore.items[vbid] = vb_items;
        }
        return 0;
    }

    return 1;
}

std::map<std::pair<uint16_t, uint16_t>, vbucket_state> EventuallyPersistentStore::loadVBucketState() {
    return roUnderlying->listPersistedVbuckets();
}

void EventuallyPersistentStore::completeDegradedMode() {
    LockHolder lh(restore.mutex);
    restore.itemsDeleted.clear();
}

void EventuallyPersistentStore::warmupCompleted() {
    engine.warmupCompleted();
    if (!engine.isDegradedMode()) {
        completeDegradedMode();
    }

    // Run the vbucket state snapshot job once after the warmup
    scheduleVBSnapshot(Priority::VBucketPersistHighPriority);

    if (HashTable::getDefaultStorageValueType() != small) {
        if (engine.getConfiguration().getAlogPath().length() > 0) {
            AccessScanner *as = new AccessScanner(*this);
            shared_ptr<DispatcherCallback> cb(as);
            dispatcher->schedule(cb, NULL,
                                 Priority::AccessScannerPriority,
                                 as->getSleepTime());
        }
    }

    invalidItemDbPager->createRangeList();
    shared_ptr<DispatcherCallback> item_db_cb(invalidItemDbPager);
    dispatcher->schedule(item_db_cb, NULL,
                         Priority::InvalidItemDbPagerPriority, 0);

    shared_ptr<StatSnap> sscb(new StatSnap(&engine));
    dispatcher->schedule(sscb, NULL, Priority::StatSnapPriority,
                         STATSNAP_FREQ);

    if (engine.getConfiguration().getBackend().compare("sqlite") == 0 &&
        storageProperties.hasEfficientVBDeletion()) {
        shared_ptr<DispatcherCallback> invalidVBTableRemover(new InvalidVBTableRemover(&engine));
        dispatcher->schedule(invalidVBTableRemover, NULL,
                             Priority::VBucketDeletionPriority,
                             INVALID_VBTABLE_DEL_FREQ);
    }
}

static void warmupLogCallback(void *arg, uint16_t vb, uint16_t vbver,
                              const std::string &key, uint64_t rowid) {
    shared_ptr<Callback<GetValue> > *cb = reinterpret_cast<shared_ptr<Callback<GetValue> >*>(arg);
    Item *itm = new Item(key.data(), key.size(),
                         0, // flags
                         0, // exp
                         NULL, 0, // data
                         0, // CAS
                         rowid,
                         vb);

    GetValue gv(itm, ENGINE_SUCCESS, rowid, vbver, NULL, true /* partial */);

    (*cb)->callback(gv);
}

bool EventuallyPersistentStore::warmupFromLog(const std::map<std::pair<uint16_t, uint16_t>,
                                                             vbucket_state> &state,
                                              shared_ptr<Callback<GetValue> > cb) {

    if (!mutationLog.exists()) {
        return false;
    }

    bool rv(true);

    MutationLogHarvester harvester(mutationLog);
    for (std::map<std::pair<uint16_t, uint16_t>, vbucket_state>::const_iterator it = state.begin();
         it != state.end(); ++it) {

        harvester.setVbVer(it->first.first, it->first.second);
    }

    hrtime_t start(gethrtime());
    rv = harvester.load();
    hrtime_t end1(gethrtime());

    if (!rv) {
        getLogger()->log(EXTENSION_LOG_WARNING, NULL,
                         "Failed to read mutation log: %s",
                         mutationLog.getLogFile().c_str());
        return false;
    }

    if (harvester.total() == 0) {
        // We didn't read a single item from the log..
        // @todo. the harvester should be extened to either
        // "throw" a FileNotFound exception, or a method we may
        // look at in order to check if it existed.
        return false;
    }

    warmupTask->setEstimatedItemCount(harvester.total());

    getLogger()->log(EXTENSION_LOG_DEBUG, NULL,
                     "Completed log read in %s with %ld entries\n",
                     hrtime2text(end1 - start).c_str(), harvester.total());

    harvester.apply(&cb, &warmupLogCallback);
    mutationLog.resetCounts(harvester.getItemsSeen());

    hrtime_t end2(gethrtime());
    getLogger()->log(EXTENSION_LOG_DEBUG, NULL,
                     "Completed repopulation from log in %llums\n",
                     ((end2 - end1) / 1000000));

    // Anything left in the "loading" map at this point is uncommitted.
    std::vector<mutation_log_uncommitted_t> uitems;
    harvester.getUncommitted(uitems);
    if (uitems.size() > 0) {
        getLogger()->log(EXTENSION_LOG_WARNING, NULL,
                         "%ld items were uncommitted in the mutation log file. "
                         "Deleting them from the underlying data store.\n",
                         uitems.size());
        std::vector<mutation_log_uncommitted_t>::iterator uit = uitems.begin();
        for (; uit != uitems.end(); ++uit) {
            const mutation_log_uncommitted_t &record = *uit;
            RCPtr<VBucket> vb = getVBucket(record.vbucket);
            if (!vb) {
                continue;
            }

            bool should_delete = false;
            if (record.type == ML_NEW) {
                Item itm(record.key.c_str(), record.key.size(),
                         0, 0, // flags, expiration
                         NULL, 0, // data
                         0, // CAS,
                         record.rowid, record.vbucket);
                if (vb->ht.insert(itm, false, true) == NOT_FOUND) {
                    should_delete = true;
                }
            } else if (record.type == ML_DEL) {
                should_delete = true;
            }

            if (should_delete) {
                ItemMetaData itemMeta;

                // Deletion is pushed into the checkpoint for persistence.
                deleteItem(record.key,
                           0, // cas
                           record.vbucket, NULL,
                           true, false, // force, use_meta
                           &itemMeta);
            }
        }
    }

    return rv;
}

void EventuallyPersistentStore::maybeEnableTraffic()
{
    // @todo rename.. skal vaere isTrafficDisabled elns
    if (engine.isDegradedMode()) {
        double memoryUsed = static_cast<double>(stats.getTotalMemoryUsed());
        double maxSize = static_cast<double>(stats.getMaxDataSize());

        if (memoryUsed > (maxSize * stats.warmupMemUsedCap)) {
            getLogger()->log(EXTENSION_LOG_WARNING, NULL,
                             "Enough MB of data loaded to enable traffic");
            engine.warmupCompleted();
        } else if (stats.warmedUp > (stats.warmedUpMeta * stats.warmupNumReadCap)) {
            // Let ep-engine think we're done with the warmup phase
            // (we should refactor this into "enableTraffic")
            getLogger()->log(EXTENSION_LOG_WARNING, NULL,
                             "Enough number of items loaded to enable traffic");
            engine.warmupCompleted();
        }
    }
}

void EventuallyPersistentStore::setExpiryPagerSleeptime(size_t val) {
    LockHolder lh(expiryPager.mutex);

    if (expiryPager.sleeptime != 0) {
        getNonIODispatcher()->cancel(expiryPager.task);
    }

    expiryPager.sleeptime = val;
    if (val != 0) {
        shared_ptr<DispatcherCallback> exp_cb(new ExpiredItemPager(this, stats,
                                                                   expiryPager.sleeptime));

        getNonIODispatcher()->schedule(exp_cb, &expiryPager.task,
                                       Priority::ItemPagerPriority,
                                       expiryPager.sleeptime);
    }
}

void EventuallyPersistentStore::visit(VBucketVisitor &visitor)
{
    size_t maxSize = vbuckets.getSize();
    for (size_t i = 0; i <= maxSize; ++i) {
        assert(i <= std::numeric_limits<uint16_t>::max());
        uint16_t vbid = static_cast<uint16_t>(i);
        RCPtr<VBucket> vb = vbuckets.getBucket(vbid);
        if (vb) {
            bool wantData = visitor.visitBucket(vb);
            // We could've lost this along the way.
            if (wantData) {
                vb->ht.visit(visitor);
            }
        }
    }
    visitor.complete();
}

bool TransactionContext::enter() {
    if (!intxn) {
        _remaining = txnSize.get();
        intxn = underlying->begin();
    }
    return intxn;
}

void TransactionContext::leave(int completed) {
    _remaining -= completed;
    if (remaining() <= 0 && intxn) {
        commit();
    }
}

void TransactionContext::commit() {
    BlockTimer timer(&stats.diskCommitHisto, "disk_commit", stats.timingLog);
    rel_time_t cstart = ep_current_time();
    mutationLog.commit1();
    while (!underlying->commit()) {
        getLogger()->log(EXTENSION_LOG_WARNING, NULL,
                         "Flusher commit failed!!! Retry in 1 sec...\n");
        sleep(1);
        ++stats.commitFailed;
    }
    mutationLog.commit2();
    ++stats.flusherCommits;

    std::list<PersistenceCallback*>::iterator iter;
    for (iter = transactionCallbacks.begin();
         iter != transactionCallbacks.end();
         ++iter) {
        delete *iter;
    }
    transactionCallbacks.clear();
    rel_time_t complete_time = ep_current_time();

    stats.commit_time.set(complete_time - cstart);
    stats.cumulativeCommitTime.incr(complete_time - cstart);
    intxn = false;
    uncommittedItems.clear();
    numUncommittedItems = 0;
}

void TransactionContext::addUncommittedItem(const queued_item &qi) {
    uncommittedItems.push_back(qi);
    ++numUncommittedItems;
}

VBCBAdaptor::VBCBAdaptor(EventuallyPersistentStore *s,
                         shared_ptr<VBucketVisitor> v,
                         const char *l, double sleep) :
    store(s), visitor(v), label(l), sleepTime(sleep), currentvb(0)
{
    const VBucketFilter &vbFilter = visitor->getVBucketFilter();
    size_t maxSize = store->vbuckets.getSize();
    for (size_t i = 0; i <= maxSize; ++i) {
        assert(i <= std::numeric_limits<uint16_t>::max());
        uint16_t vbid = static_cast<uint16_t>(i);
        RCPtr<VBucket> vb = store->vbuckets.getBucket(vbid);
        if (vb && vbFilter(vbid)) {
            vbList.push(vbid);
        }
    }
}

bool VBCBAdaptor::callback(Dispatcher & d, TaskId t) {
    if (!vbList.empty()) {
        currentvb = vbList.front();
        RCPtr<VBucket> vb = store->vbuckets.getBucket(currentvb);
        if (vb) {
            if (visitor->pauseVisitor()) {
                d.snooze(t, sleepTime);
                return true;
            }
            if (visitor->visitBucket(vb)) {
                vb->ht.visit(*visitor);
            }
        }
        vbList.pop();
    }

    bool isdone = vbList.empty();
    if (isdone) {
        visitor->complete();
    }
    return !isdone;
}<|MERGE_RESOLUTION|>--- conflicted
+++ resolved
@@ -1491,13 +1491,6 @@
         return rv;
     } else {
         GetValue rv;
-<<<<<<< HEAD
-        if (engine.isDegradedMode()) {
-            rv.setStatus(ENGINE_TMPFAIL);
-        }
-        // status == ENGINE_KEY_ENOENT
-=======
->>>>>>> 7a5b81c4
         return rv;
     }
 }
@@ -1709,19 +1702,8 @@
     // created a temporary item for the key.
     StoredValue *v = vb->ht.unlocked_find(key, bucket_num, use_meta);
     if (!v) {
-<<<<<<< HEAD
-        if (engine.isDegradedMode()) {
-            LockHolder rlh(restore.mutex);
-            restore.itemsDeleted.insert(key);
-        } else {
-            if (vb->getState() != vbucket_state_active && force) {
-                queueDirty(key, vbucket, queue_op_del, newSeqno, -1);
-            }
-            return ENGINE_KEY_ENOENT;
-=======
         if (vb->getState() != vbucket_state_active && force) {
-            queueDirty(key, vbucket, queue_op_del, seqno, -1);
->>>>>>> 7a5b81c4
+            queueDirty(key, vbucket, queue_op_del, newSeqno, -1);
         }
         return ENGINE_KEY_ENOENT;
     }
