#+TITLE:     EP Stats
#+AUTHOR:    Dustin Sallings
#+EMAIL:     dustin@spy.net
#+DATE:      2010-02-08 Mon
#+DESCRIPTION:
#+KEYWORDS:
#+LANGUAGE:  en
#+OPTIONS:   H:3 num:t toc:t \n:nil @:t ::t |:t ^:nil -:t f:t *:t <:t
#+OPTIONS:   TeX:t LaTeX:nil skip:nil d:nil todo:t pri:nil tags:not-in-toc
#+INFOJS_OPT: view:nil toc:nil ltoc:t mouse:underline buttons:0 path:http://orgmode.org/org-info.js
#+EXPORT_SELECT_TAGS: export
#+EXPORT_EXCLUDE_TAGS: noexport
#+LINK_UP:
#+LINK_HOME:
#+STYLE:  <link rel="stylesheet" type="text/css" href="myorg.css" />

* Getting Started

For introductory information on stats within Couchbase, start with the
[[http://docs.couchbase.com/][Couchbase server documentations]].

* Stats Definitions

** Toplevel Stats

| Stat                               | Description                            |
|------------------------------------+----------------------------------------|
| uuid                               | The unique identifier for the bucket   |
| ep_version                         | Version number of ep_engine            |
| ep_storage_age                     | Seconds since most recently            |
|                                    | stored object was initially queued     |
| ep_storage_age_highwat             | ep_storage_age high water mark         |
| ep_startup_time                    | System-generated engine startup time   |
| ep_data_age                        | Seconds since most recently            |
|                                    | stored object was modified             |
| ep_data_age_highwat                | ep_data_age high water mark            |
| ep_num_workers                     | Global number of shared worker threads |
| ep_bucket_priority                 | Priority assigned to the bucket        |
| ep_total_enqueued                  | Total number of items queued for       |
|                                    | persistence                            |
| ep_total_new_items                 | Total number of persisted new items    |
| ep_total_del_items                 | Total number of persisted deletions    |
| ep_total_persisted                 | Total number of items persisted        |
| ep_item_flush_failed               | Number of times an item failed to      |
|                                    | flush due to storage errors            |
| ep_item_commit_failed              | Number of times a transaction failed   |
|                                    | to commit due to storage errors        |
| ep_item_begin_failed               | Number of times a transaction failed   |
|                                    | to start due to storage errors         |
| ep_expired_access                  | Number of times an item was expired on |
|                                    | application access.                    |
| ep_expired_compactor               | Number of times an item was expired by |
|                                    | the ep engine compactor                |
| ep_expired_pager                   | Number of times an item was expired by |
|                                    | ep engine item pager                   |
| ep_item_flush_expired              | Number of times an item is not flushed |
|                                    | due to the expiry of the item          |
| ep_queue_size                      | Number of items queued for storage     |
| ep_flusher_todo                    | Number of items currently being        |
|                                    | written                                |
| ep_flusher_state                   | Current state of the flusher thread    |
| ep_commit_num                      | Total number of write commits          |
| ep_commit_time                     | Number of milliseconds of most recent  |
|                                    | commit                                 |
| ep_commit_time_total               | Cumulative milliseconds spent          |
|                                    | committing                             |
| ep_vbucket_del                     | Number of vbucket deletion events      |
| ep_vbucket_del_fail                | Number of failed vbucket deletion      |
|                                    | events                                 |
| ep_vbucket_del_max_walltime        | Max wall time (µs) spent by deleting   |
|                                    | a vbucket                              |
| ep_vbucket_del_avg_walltime        | Avg wall time (µs) spent by deleting   |
|                                    | a vbucket                              |
| ep_pending_compactions             | Number of pending vbucket compactions  |
| ep_rollback_count                  | Number of rollbacks on consumer        |
| ep_flush_duration_total            | Cumulative milliseconds spent flushing |
| ep_flush_all                       | True if disk flush_all is scheduled    |
| ep_num_ops_get_meta                | Number of getMeta operations           |
| ep_num_ops_set_meta                | Number of setWithMeta operations       |
| ep_num_ops_del_meta                | Number of delWithMeta operations       |
| ep_num_ops_set_meta_res_failed     | Number of setWithMeta ops that failed  |
|                                    | conflict resolution                    |
| ep_num_ops_del_meta_res_failed     | Number of delWithMeta ops that failed  |
|                                    | conflict resolution                    |
| ep_num_ops_set_ret_meta            | Number of setRetMeta operations        |
| ep_num_ops_del_ret_meta            | Number of delRetMeta operations        |
| ep_num_ops_get_meta_on_set_meta    | Num of background getMeta operations   |
|                                    | spawn due to setWithMeta operations    |
| curr_items                         | Num items in active vbuckets (temp +   |
|                                    | live)                                  |
| curr_temp_items                    | Num temp items in active vbuckets      |
| curr_items_tot                     | Num current items including those not  |
|                                    | active (replica, dead and pending      |
|                                    | states)                                |
| ep_kv_size                         | Memory used to store item metadata,    |
|                                    | keys and values, no matter the         |
|                                    | vbucket's state. If an item's value is |
|                                    | ejected, this stats will be            |
|                                    | decremented by the size of the item's  |
|                                    | value.                                 |
| ep_blob_num                        | The number of blob objects in the cache|
| ep_blob_overhead                   | The "unused" memory caused by the      |
|                                    | allocator returning bigger chunks than |
|                                    | requested                              |
| ep_value_size                      | Memory used to store values for        |
|                                    | resident keys                          |
| ep_storedval_size                  | Memory used by storedval objects       |
| ep_storedval_overhead              | The "unused" memory caused by the      |
|                                    | allocator returning bigger chunks than |
|                                    | requested                              |
| ep_storedval_num                   | The number of storedval objects        |
|                                    | allocated                              |
| ep_overhead                        | Extra memory used by transient data    |
|                                    | like persistence queues, replication   |
|                                    | queues, checkpoints, etc               |
| ep_item_num                        | The number of item objects allocated   |
| ep_mem_low_wat                     | Low water mark for auto-evictions      |
| ep_mem_low_wat_percent             | Low water mark (as a percentage)       |
| ep_mem_high_wat                    | High water mark for auto-evictions     |
| ep_mem_high_wat_percent            | High water mark (as a percentage)      |
| ep_total_cache_size                | The total byte size of all items, no   |
|                                    | matter the vbucket's state, no matter  |
|                                    | if an item's value is ejected          |
| ep_oom_errors                      | Number of times unrecoverable OOMs     |
|                                    | happened while processing operations   |
| ep_tmp_oom_errors                  | Number of times temporary OOMs         |
|                                    | happened while processing operations   |
| ep_mem_tracker_enabled             | True if memory usage tracker is        |
|                                    | enabled                                |
| ep_bg_fetched                      | Number of items fetched from disk      |
| ep_bg_meta_fetched                 | Number of meta items fetched from disk |
| ep_bg_remaining_jobs               | Number of remaining bg fetch jobs      |
| ep_max_bg_remaining_jobs           | Max number of remaining bg fetch jobs  |
|                                    | that we have seen in the queue so far  |
| ep_tap_bg_fetched                  | Number of tap disk fetches             |
| ep_tap_bg_fetch_requeued           | Number of times a tap bg fetch task is |
|                                    | requeued                               |
| ep_num_pager_runs                  | Number of times we ran pager loops     |
|                                    | to seek additional memory              |
| ep_num_expiry_pager_runs           | Number of times we ran expiry pager    |
|                                    | loops to purge expired items from      |
|                                    | memory/disk                            |
| ep_num_access_scanner_runs         | Number of times we ran accesss scanner |
|                                    | to snapshot working set                |
| ep_num_access_scanner_skips        | Number of times accesss scanner task   |
|                                    | decided not to generate access log     |
| ep_access_scanner_num_items        | Number of items that last access       |
|                                    | scanner task swept to access log.      |
| ep_access_scanner_task_time        | Time of the next access scanner task   |
|                                    | (GMT), NOT_SCHEDULED if access scanner |
|                                    | has been disabled                      |
| ep_access_scanner_last_runtime     | Number of seconds that last access     |
|                                    | scanner task took to complete.         |
| ep_expiry_pager_task_time          | Time of the next expiry pager task     |
|                                    | (GMT), NOT_SCHEDULED if expiry pager   |
|                                    | has been disabled
| ep_items_rm_from_checkpoints       | Number of items removed from closed    |
|                                    | unreferenced checkpoints               |
| ep_num_value_ejects                | Number of times item values got        |
|                                    | ejected from memory to disk            |
| ep_num_eject_failures              | Number of items that could not be      |
|                                    | ejected                                |
| ep_num_not_my_vbuckets             | Number of times Not My VBucket         |
|                                    | exception happened during runtime      |
| ep_tap_keepalive                   | Tap keepalive time                     |
| ep_dbname                          | DB path                                |
| ep_pending_ops                     | Number of ops awaiting pending         |
|                                    | vbuckets                               |
| ep_pending_ops_total               | Total blocked pending ops since reset  |
| ep_pending_ops_max                 | Max ops seen awaiting 1 pending        |
|                                    | vbucket                                |
| ep_pending_ops_max_duration        | Max time (µs) used waiting on pending  |
|                                    | vbuckets                               |
| ep_bg_num_samples                  | The number of samples included in the  |
|                                    | average                                |
| ep_bg_min_wait                     | The shortest time (µs) in the wait     |
|                                    | queue                                  |
| ep_bg_max_wait                     | The longest time (µs) in the wait      |
|                                    | queue                                  |
| ep_bg_wait_avg                     | The average wait time (µs) for an item |
|                                    | before it's serviced by the dispatcher |
| ep_bg_min_load                     | The shortest load time (µs)            |
| ep_bg_max_load                     | The longest load time (µs)             |
| ep_bg_load_avg                     | The average time (µs) for an item to   |
|                                    | be loaded from the persistence layer   |
| ep_num_non_resident                | The number of non-resident items       |
| ep_bg_wait                         | The total elapse time for the wait     |
|                                    | queue                                  |
| ep_bg_load                         | The total elapse time for items to be  |
|                                    | loaded from the persistence layer      |
| ep_allow_data_loss_during_shutdown | Whether data loss is allowed during    |
|                                    | server shutdown                        |
| ep_alog_block_size                 | Access log block size                  |
| ep_alog_path                       | Path to the access log                 |
| ep_access_scanner_enabled          | Status of access scanner task          |
| ep_alog_sleep_time                 | Interval between access scanner runs   |
|                                    | in minutes                             |
| ep_alog_task_time                  | Hour in GMT time when access scanner   |
|                                    | task is scheduled to run               |
| ep_backend                         | The backend that is being used for     |
|                                    | data persistence                       |
| ep_backfill_mem_threshold          | The maximum percentage of memory that  |
|                                    | the backfill task can consume before   |
|                                    | it is made to back off.                |
| ep_bg_fetch_delay                  | The amount of time to wait before      |
|                                    | doing a background fetch               |
| ep_bfilter_enabled                 | Bloom filter use: enabled or disabled  |
| ep_bfilter_key_count               | Minimum key count that bloom filter    |
|                                    | will accomodate                        |
| ep_bfilter_fp_prob                 | Bloom filter's allowed false positive  |
|                                    | probability                            |
| ep_bfilter_residency_threshold     | Resident ratio threshold for full      |
|                                    | eviction policy, after which bloom     |
|                                    | switches modes from accounting just    |
|                                    | non resident items and deletes to      |
|                                    | accounting all items                   |
| ep_bucket_type                     | The bucket type                        |
| ep_chk_max_items                   | The number of items allowed in a       |
|                                    | checkpoint before a new one is created |
| ep_chk_period                      | The maximum lifetime of a checkpoint   |
|                                    | before a new one is created            |
| ep_chk_persistence_remains         | Number of remaining vbuckets for       |
|                                    | checkpoint persistence                 |
| ep_chk_persistence_timeout         | Timeout for vbucket checkpoint         |
|                                    | persistence                            |
| ep_chk_remover_stime               | The time interval for purging closed   |
|                                    | checkpoints from memory                |
| ep_config_file                     | The location of the ep-engine config   |
|                                    | file                                   |
| ep_couch_bucket                    | The name of this bucket                |
| ep_couch_host                      | The hostname that the couchdb views    |
|                                    | server is listening on                 |
| ep_couch_port                      | The port the couchdb views server is   |
|                                    | listening on                           |
| ep_couch_reconnect_sleeptime       | The amount of time to wait before      |
|                                    | reconnecting to couchdb                |
| ep_data_traffic_enabled            | Whether or not data traffic is enabled |
|                                    | for this bucket                        |
| ep_db_data_size                    | Total size of valid data in db files   |
| ep_db_file_size                    | Total size of the db files             |
| ep_degraded_mode                   | True if the engine is either warming   |
|                                    | up or data traffic is disabled         |
| ep_enable_chk_merge                | True if merging closed checkpoints is  |
|                                    | enabled.                               |
| ep_exp_pager_enabled               | True if the expiry pager is enabled    |
| ep_exp_pager_stime                 | The time interval for purging expired  |
|                                    | items from memory                      |
| ep_exp_pager_initial_run_time      | An initial start time for the expiry   |
|                                    | pager task in GMT                      |
| ep_flushall_enabled                | True if this bucket allows the use of  |
|                                    | the flush_all command                  |
| ep_getl_default_timeout            | The default getl lock duration         |
| ep_getl_max_timeout                | The maximum getl lock duration         |
| ep_ht_locks                        | The amount of locks per vb hashtable   |
| ep_ht_size                         | The initial size of each vb hashtable  |
| ep_item_num_based_new_chk          | True if the number of items in the     |
|                                    | current checkpoint plays a role in a   |
|                                    | new checkpoint creation                |
| ep_keep_closed_chks                | True if we want to keep the closed     |
|                                    | checkpoints for each vbucket unless    |
|                                    | the memory usage is above high water   |
|                                    | mark                                   |
| ep_max_checkpoints                 | The maximum amount of checkpoints that |
|                                    | can be in memory per vbucket           |
| ep_max_item_size                   | The maximum value size                 |
| ep_max_size                        | The maximum amount of memory this      |
|                                    | bucket can use                         |
| ep_max_vbuckets                    | The maximum amount of vbuckets that    |
|                                    | can exist in this bucket               |
| ep_mutation_mem_threshold          | The ratio of total memory available    |
|                                    | that we should start sending temp oom  |
|                                    | or oom message when hitting            |
| ep_pager_active_vb_pcnt            | Active vbuckets paging percentage      |
| ep_tap_ack_grace_period            | The amount of time to wait for a tap   |
|                                    | acks before disconnecting              |
| ep_tap_ack_initial_sequence_number | The initial sequence number for a tap  |
|                                    | ack when a tap stream is created       |
| ep_tap_ack_interval                | The amount of messages a tap producer  |
|                                    | should send before requesting an ack   |
| ep_tap_ack_window_size             | The maximum amount of ack requests     |
|                                    | that can be sent before the consumer   |
|                                    | sends a response ack. When the window  |
|                                    | is full the tap stream is paused.      |
| ep_tap_backfill_resident           | The resident ratio for deciding how to |
|                                    | do backfill. If under the ratio we     |
|                                    | schedule full disk backfill. If above  |
|                                    | the ratio then we do bg fetches for    |
|                                    | non-resident items.                    |
| ep_tap_backlog_limit               | The maximum amount of backfill items   |
|                                    | that can be in memory waiting to be    |
|                                    | sent to the tap consumer               |
| ep_tap_backoff_period              | The number of seconds the tap          |
|                                    | connection                             |
| ep_tap_bg_fetch_requeued           | Number of times a tap bg fetch task is |
|                                    | requeued                               |
| ep_tap_bg_max_pending              | The maximum number of bg jobs a tap    |
|                                    | connection may have                    |
| ep_tap_noop_interval               | Number of seconds between a noop is    |
|                                    | sent on an idle connection             |
| ep_tap_requeue_sleep_time          | The amount of time to wait before a    |
|                                    | failed tap item is requeued            |
| ep_replication_throttle_cap_pcnt   | Percentage of total items in write     |
|                                    | queue at which we throttle tap input   |
| ep_replication_throttle_queue_cap  | Max size of a write queue to throttle  |
|                                    | incoming tap input                     |
| ep_replication_throttle_threshold  | Percentage of max mem at which we      |
|                                    | begin NAKing tap input                 |
| ep_uncommitted_items               | The amount of items that have not been |
|                                    | written to disk                        |
| ep_warmup                          | Shows if warmup is enabled / disabled  |
| ep_warmup_batch_size               | The size of each batch loaded during   |
|                                    | warmup                                 |
| ep_warmup_dups                     | Number of Duplicate items encountered  |
|                                    | during warmup                          |
| ep_warmup_min_items_threshold      | Percentage of total items warmed up    |
|                                    | before we enable traffic               |
| ep_warmup_min_memory_threshold     | Percentage of max mem warmed up before |
|                                    | we enable traffic                      |
| ep_warmup_oom                      | The amount of oom errors that occured  |
|                                    | during warmup                          |
| ep_warmup_thread                   | The status of the warmup thread        |
| ep_warmup_time                     | The amount of time warmup took         |
| ep_workload_pattern                | Workload pattern (mixed, read_heavy,   |
|                                    | write_heavy) monitored at runtime      |
| ep_defragmenter_interval           | How often defragmenter task should be  |
|                                    | run (in seconds).                      |
| ep_defragmenter_num_moved          | Number of items moved by the           |
|                                    | defragmentater task.                   |
| ep_defragmenter_num_visited        | Number of items visited (considered    |
|                                    | for defragmentation) by the            |
|                                    | defragmenter task.                     |
| ep_cursor_dropping_lower_threshold | Memory threshold below which checkpoint|
|                                    | remover will discontinue cursor        |
|                                    | dropping.                              |
| ep_cursor_dropping_upper_threshold | Memory threshold above which checkpoint|
|                                    | remover will start cursor dropping     |
| ep_cursors_dropped                 | Number of cursors dropped by the       |
|                                    | checkpoint remover                     |


** vBucket total stats

| Stat                     | Description                                    |
|--------------------------+------------------------------------------------|
| ep_vb_total              | Total vBuckets (count)                         |
| curr_items_tot           | Total number of items                          |
| curr_items               | Number of active items in memory               |
| curr_temp_items          | Number of temporary items in memory            |
| vb_dead_num              | Number of dead vBuckets                        |
| ep_diskqueue_items       | Total items in disk queue                      |
| ep_diskqueue_memory      | Total memory used in disk queue                |
| ep_diskqueue_fill        | Total enqueued items on disk queue             |
| ep_diskqueue_drain       | Total drained items on disk queue              |
| ep_diskqueue_pending     | Total bytes of pending writes                  |
| ep_persist_vbstate_total | Total VB persist state to disk                 |
| ep_meta_data_memory      | Total memory used by meta data                 |
| ep_meta_data_disk        | Total disk used by meta data                   |

*** Active vBucket class stats

| Stat                          | Description                                |
|-------------------------------+--------------------------------------------|
| vb_active_num                 | Number of active vBuckets                  |
| vb_active_curr_items          | Number of in memory items                  |
| vb_active_num_non_resident    | Number of non-resident items               |
| vb_active_perc_mem_resident   | % memory resident                          |
| vb_active_eject               | Number of times item values got ejected    |
| vb_active_expired             | Number of times an item was expired        |
| vb_active_ht_memory           | Memory overhead of the hashtable           |
| vb_active_itm_memory          | Total item memory                          |
| vb_active_meta_data_memory    | Total metadata memory                      |
| vb_active_meta_data_disk      | Total metadata disk                        |
| vb_active_ops_create          | Number of create operations                |
| vb_active_ops_update          | Number of update operations                |
| vb_active_ops_delete          | Number of delete operations                |
| vb_active_ops_reject          | Number of rejected operations              |
| vb_active_queue_size          | Active items in disk queue                 |
| vb_active_queue_memory        | Memory used for disk queue                 |
| vb_active_queue_age           | Sum of disk queue item age in milliseconds |
| vb_active_queue_pending       | Total bytes of pending writes              |
| vb_active_queue_fill          | Total enqueued items                       |
| vb_active_queue_drain         | Total drained items                        |
| vb_active_rollback_item_count | Num of items rolled back                   |

*** Replica vBucket stats

| Stat                          | Description                                |
|-------------------------------+--------------------------------------------|
| vb_replica_num                | Number of replica vBuckets                 |
| vb_replica_curr_items         | Number of in memory items                  |
| vb_replica_num_non_resident   | Number of non-resident items               |
| vb_replica_perc_mem_resident  | % memory resident                          |
| vb_replica_eject              | Number of times item values got ejected    |
| vb_replica_expired            | Number of times an item was expired        |
| vb_replica_ht_memory          | Memory overhead of the hashtable           |
| vb_replica_itm_memory         | Total item memory                          |
| vb_replica_meta_data_memory   | Total metadata memory                      |
| vb_replica_meta_data_disk     | Total metadata disk                        |
| vb_replica_ops_create         | Number of create operations                |
| vb_replica_ops_update         | Number of update operations                |
| vb_replica_ops_delete         | Number of delete operations                |
| vb_replica_ops_reject         | Number of rejected operations              |
| vb_replica_queue_size         | Replica items in disk queue                |
| vb_replica_queue_memory       | Memory used for disk queue                 |
| vb_replica_queue_age          | Sum of disk queue item age in milliseconds |
| vb_replica_queue_pending      | Total bytes of pending writes              |
| vb_replica_queue_fill         | Total enqueued items                       |
| vb_replica_queue_drain        | Total drained items                        |
| vb_replica_rollback_item_count| Num of items rolled back                   |

*** Pending vBucket stats

| Stat                          | Description                                |
|-------------------------------+--------------------------------------------|
| vb_pending_num                | Number of pending vBuckets                 |
| vb_pending_curr_items         | Number of in memory items                  |
| vb_pending_num_non_resident   | Number of non-resident items               |
| vb_pending_perc_mem_resident  | % memory resident                          |
| vb_pending_eject              | Number of times item values got ejected    |
| vb_pending_expired            | Number of times an item was expired        |
| vb_pending_ht_memory          | Memory overhead of the hashtable           |
| vb_pending_itm_memory         | Total item memory                          |
| vb_pending_meta_data_memory   | Total metadata memory                      |
| vb_pending_meta_data_disk     | Total metadata disk                        |
| vb_pending_ops_create         | Number of create operations                |
| vb_pending_ops_update         | Number of update operations                |
| vb_pending_ops_delete         | Number of delete operations                |
| vb_pending_ops_reject         | Number of rejected operations              |
| vb_pending_queue_size         | Pending items in disk queue                |
| vb_pending_queue_memory       | Memory used for disk queue                 |
| vb_pending_queue_age          | Sum of disk queue item age in milliseconds |
| vb_pending_queue_pending      | Total bytes of pending writes              |
| vb_pending_queue_fill         | Total enqueued items                       |
| vb_pending_queue_drain        | Total drained items                        |
| vb_pending_rollback_item_count| Num of items rolled back                   |


** vBucket detail stats

The stats below are listed for each vbucket.

| Stat                          | Description                                |
|-------------------------------+--------------------------------------------|
| num_items                     | Number of items in this vbucket            |
| num_tmp_items                 | Number of temporary items in memory        |
| num_non_resident              | Number of non-resident items               |
| vb_pending_perc_mem_resident  | % memory resident                          |
| vb_pending_eject              | Number of times item values got ejected    |
| vb_pending_expired            | Number of times an item was expired        |
| ht_memory                     | Memory overhead of the hashtable           |
| ht_item_memory                | Total item memory                          |
| ht_cache_size                 | Total size of cache (Includes non resident |
|                               | items)                                     |
| num_ejects                    | Number of times an item was ejected from   |
|                               | memory                                     |
| ops_create                    | Number of create operations                |
| ops_update                    | Number of update operations                |
| ops_delete                    | Number of delete operations                |
| ops_reject                    | Number of rejected operations              |
| queue_size                    | Pending items in disk queue                |
| queue_memory                  | Memory used for disk queue                 |
| queue_age                     | Sum of disk queue item age in milliseconds |
| queue_fill                    | Total enqueued items                       |
| queue_drain                   | Total drained items                        |
| pending writes                | Total bytes of pending writes              |
| db_data_size                  | Total size of valid data on disk           |
| db_file_size                  | Total size of the db file                  |
| high_seqno                    | The last seqno assigned by this vbucket    |
| purge_seqno                   | The last seqno purged by the compactor     |
| bloom_filter                  | Status of the vbucket's bloom filter       |
| bloom_filter_size             | Size of the bloom filter bit array         |
| bloom_filter_key_count        | Number of keys inserted into the bloom     |
|                               | filter, considers overlapped items as one, |
|                               | so this may not be accurate at times.      |
| max_cas                       | Maximum CAS of all items in the vbucket    |
| drift_counter                 | Drift counter value for vbucket used for   |
|                               | time synchronization                       |
| time_sync                     | Indicates if time synchronization is ON/OFF|
| uuid                          | The current vbucket uuid                   |
| rollback_item_count           | Num of items rolled back                   |

** vBucket seqno stats

| Stats                         | Description                                |
| ------------------------------+--------------------------------------------|
| abs_high_seqno                | The last seqno assigned by this vbucket    |
| high_seqno                    | The last seqno assigned by this vbucket, in|
|                               | in case of replica, the last closed check- |
|                               | point's end seqno.                         |
| last_persisted_seqno          | The last persisted seqno for the vbucket   |
| purge_seqno                   | The last seqno purged by the compactor     |
| uuid                          | The current vbucket uuid                   |
| last_persisted_snap_start     | The last persisted snapshot start seqno for|
|                               | the vbucket                                |
| last_persisted_snap_end       | The last persisted snapshot end seqno for  |
|                               | the vbucket                                |

** vBucket failover stats

| Stats                         | Description                                |
| ------------------------------+--------------------------------------------|
| num_entries                   | Number of entries in the failover table of |
|                               | this vbucket                               |
| erroneous_entries_erased      | Number of erroneous entries erased in the  |
|                               | failover table of this vbucket             |
| n:id                          | vb_uuid of nth failover entry in the       |
|                               | failover table of this vbucket             |
| n:seq                         | seqno of nth failover entry in the         |
|                               | failover table of this vbucket             |

** Tap stats

| ep_tap_ack_grace_period          | The amount of time to wait for a tap acks |
|                                  | before disconnecting                      |
| ep_tap_ack_interval              | The amount of messages a tap producer     |
|                                  | should send before requesting an ack      |
| ep_tap_ack_window_size           | The maximum amount of ack requests that   |
|                                  | can be sent before the consumer sends a   |
|                                  | response ack. When the window is full the |
|                                  | tap stream is paused                      |
| ep_tap_queue_backfillremaining   | Number of items needing to be backfilled  |
| ep_tap_total_backlog_size        | Number of remaining items for replication |
| ep_tap_total_queue               | Sum of tap queue sizes on the current     |
|                                  | tap queues                                |
| ep_tap_total_fetched             | Sum of all tap messages sent              |
| ep_tap_bg_max_pending            | The maximum number of bg jobs a tap       |
|                                  | connection may have                       |
| ep_tap_bg_fetched                | Number of tap disk fetches                |
| ep_tap_bg_fetch_requeued         | Number of times a tap bg fetch task is    |
|                                  | requeued                                  |
| ep_tap_fg_fetched                | Number of tap memory fetches              |
| ep_tap_deletes                   | Number of tap deletion messages sent      |
| ep_replication_throttled         | Number of tap messages refused due to     |
|                                  | throttling                                |
| ep_tap_count                     | Number of tap connections                 |
| ep_tap_bg_num_samples            | The number of tap bg fetch samples        |
|                                  | included in the avg                       |
| ep_tap_bg_min_wait               | The shortest time (µs) for a tap item     |
|                                  | before it is serviced by the dispatcher   |
| ep_tap_bg_max_wait               | The longest time (µs) for a tap item      |
|                                  | before it is serviced by the dispatcher   |
| ep_tap_bg_wait_avg               | The average wait time (µs) for a tap item |
|                                  | before it is serviced by the dispatcher   |
| ep_tap_bg_min_load               | The shortest time (µs) for a tap item to  |
|                                  | be loaded from the persistence layer      |
| ep_tap_bg_max_load               | The longest time (µs) for a tap item to   |
|                                  | be loaded from the persistence layer      |
| ep_tap_bg_load_avg               | The average time (µs) for a tap item to   |
|                                  | be loaded from the persistence layer      |
| ep_tap_noop_interval             | The number of secs between a noop is      |
|                                  | added to an idle connection               |
| ep_tap_backoff_period            | The number of seconds the tap connection  |
|                                  | should back off after receiving ETMPFAIL  |
| ep_tap_queue_fill                | Total enqueued items                      |
| ep_tap_queue_drain               | Total drained items                       |
| ep_tap_queue_backoff             | Total back-off items                      |
| ep_tap_queue_backfill            | Number of backfill remaining              |
| ep_tap_queue_itemondisk          | Number of items remaining on disk         |
| ep_replication_throttle_threshold| Percentage of memory in use before we     |
|                                  | throttle tap streams                      |
| ep_replication_throttle_queue_cap| Disk write queue cap to throttle          |
|                                  | tap streams                               |


*** Per Tap Client Stats

Each stat begins with =ep_tapq:= followed by a unique /client_id/ and
another colon.  For example, if your client is named, =slave1=, the
=qlen= stat would be =ep_tapq:slave1:qlen=.

| type                        | The kind of tap connection (producer or  | PC |
|                             | consumer)                                |    |
| created                     | Creation time for the tap connection     | PC |
| supports_ack                | true if the connection use acks          | PC |
| connected                   | true if this client is connected         | PC |
| disconnects                 | Number of disconnects from this client   | PC |
| reserved                    | true if the tap stream is reserved       | P  |
| suspended                   | true if the tap stream is suspended      | P  |
| qlen                        | Queue size for the given client_id       | P  |
| qlen_high_pri               | High priority tap queue items            | P  |
| qlen_low_pri                | Low priority tap queue items             | P  |
| vb_filters                  | Size of connection vbucket filter set    | P  |
| vb_filter                   | The content of the vbucket filter        | P  |
| rec_fetched                 | Tap messages sent to the client          | P  |
| rec_skipped                 | Number of messages skipped due to        | P  |
|                             | tap reconnect with a different filter    | P  |
| idle                        | True if this connection is idle          | P  |
| has_queued_item             | True if there are any remaining items    | P  |
|                             | from hash table or disk                  |    |
| bg_result_size              | Number of ready background results       | P  |
| bg_jobs_issued              | Number of background jobs started        | P  |
| bg_jobs_completed           | Number of background jobs completed      | P  |
| flags                       | Connection flags set by the client       | P  |
| pending_disconnect          | true if we're hanging up on this client  | P  |
| paused                      | true if this client is blocked           | P  |
| pending_backfill            | true if we're still backfilling keys     | P  |
|                             | for this connection                      | P  |
| pending_disk_backfill       | true if we're still backfilling keys     | P  |
|                             | from disk for this connection            | P  |
| backfill_completed          | true if all items from backfill is       | P  |
|                             | successfully transmitted to the client   | P  |
| backfill_start_timestamp    | Timestamp of backfill start              | P  |
| reconnects                  | Number of reconnects from this client    | P  |
| backfill_age                | The age of the start of the backfill     | P  |
| ack_seqno                   | The current tap ACK sequence number      | P  |
| recv_ack_seqno              | Last receive tap ACK sequence number     | P  |
| ack_log_size                | Tap ACK backlog size                     | P  |
| ack_window_full             | true if our tap ACK window is full       | P  |
| seqno_ack_requested         | The seqno of the ack message that the    | P  |
|                             | producer is wants to get a response for  |    |
| expires                     | When this ACK backlog expires            | P  |
| queue_memory                | Memory used for tap queue                | P  |
| queue_fill                  | Total queued items                       | P  |
| queue_drain                 | Total drained items                      | P  |
| queue_backoff               | Total back-off items                     | P  |
| queue_backfillremaining     | Number of backfill remaining             | P  |
| queue_itemondisk            | Number of items remaining on disk        | P  |
| total_backlog_size          | Num of remaining items for replication   | P  |
| total_noops                 | Number of NOOP messages sent             | P  |
| num_checkpoint_end          | Number of chkpoint end operations        |  C |
| num_checkpoint_end_failed   | Number of chkpoint end operations failed |  C |
| num_checkpoint_start        | Number of chkpoint end operations        |  C |
| num_checkpoint_start_failed | Number of chkpoint end operations failed |  C |
| num_delete                  | Number of delete operations              |  C |
| num_delete_failed           | Number of failed delete operations       |  C |
| num_flush                   | Number of flush operations               |  C |
| num_flush_failed            | Number of failed flush operations        |  C |
| num_mutation                | Number of mutation operations            |  C |
| num_mutation_failed         | Number of failed mutation operations     |  C |
| num_opaque                  | Number of opaque operation               |  C |
| num_opaque_failed           | Number of failed opaque operations       |  C |
| num_vbucket_set             | Number of vbucket set operations         |  C |
| num_vbucket_set_failed      | Number of failed vbucket set operations  |  C |
| num_unknown                 | Number of unknown operations             |  C |

** Tap Aggregated Stats

Aggregated tap stats allow named tap connections to be logically
grouped and aggregated together by prefixes.

For example, if all of your tap connections started with =rebalance_=
or =replication_=, you could call =stats tapagg _= to request stats
grouped by everything before the first =_= character, giving you a set
for =rebalance= and a set for =replication=.

*** Results

| [prefix]:count              | Number of connections matching this prefix |
| [prefix]:qlen               | Total length of queues with this prefix    |
| [prefix]:backfill_remaining | Number of items needing to be backfilled   |
| [prefix]:backoff            | Total number of backoff events             |
| [prefix]:drain              | Total number of items drained              |
| [prefix]:fill               | Total number of items filled               |
| [prefix]:itemondisk         | Number of items remaining on disk          |
| [prefix]:total_backlog_size | Num of remaining items for replication     |

** Dcp Stats

Each stat begins with =ep_dcpq:= followed by a unique /client_id/ and
another colon.  For example, if your client is named, =slave1=, the
=created= stat would be =ep_dcpq:slave1:created=.

***Consumer Connections

| connected          | True if this client is connected                            |
| created            | Creation time for the tap connection                        |
| pending_disconnect | True if we're hanging up on this client                     |
| reserved           | True if the dcp stream is reserved                          |
| supports_ack       | True if the connection use flow control                     |
| total_acked_bytes  | The amount of bytes that the consumer has acked             |
| unacked_bytes      | The amount of bytes the consumer has processed but not acked|
| type               | The connection type (producer, consumer, or notifier)       |
| max_buffer_bytes   | Size of flow control buffer                                 |

****Per Stream Stats

| buffer_bytes       | The amount of unprocessed bytes                       |
| buffer_items       | The amount of unprocessed items                       |
| end_seqno          | The seqno where this stream should end                |
| flags              | The flags used to create this stream                  |
| items_ready        | Whether the stream has messages ready to send         |
| ready_queue_memory | Memory occupied by elements in the DCP readyQ         |
| opaque             | The unique stream identifier                          |
| snap_end_seqno     | The start seqno of the last snapshot received         |
| snap_start_seqno   | The end seqno of the last snapshot received           |
| start_seqno        | The start start seqno used to create this stream      |
| state              | The stream state (pending, reading, or dead)          |
| vb_uuid            | The vb uuid used to create this stream                |

***Producer/Notifier Connections

| buf_backfill_bytes    | The amount of bytes backfilled but not sent            |
| buf_backfill_items    | The amount of items backfilled but not sent            |
| bytes_sent            | The amount of unacked bytes sent to the consumer       |
| connected             | True if this client is connected                       |
| created               | Creation time for the tap connection                   |
| flow_control          | True if the connection use flow control                |
| items_remaining       | The amount of items remaining to be sent               |
| items_sent            | The amount of items already sent to the consumer       |
| last_sent_time        | The last time this connection sent a message           |
| max_buffer_bytes      | The maximum amount of bytes that can be sent without   |
|                       | receiving an ack from the consumer                     |
| noop_enabled          | Whether or not this connection sends noops             |
| noop_wait             | Whether or not this connection is waiting for a        |
|                       | noop response from the consumer                        |
| pending_disconnect    | True if we're hanging up on this client                |
| priority              | The connection priority for streaming data             |
| num_streams           | Total number of streams in the connection in any state |
| reserved              | True if the dcp stream is reserved                     |
| supports_ack          | True if the connection use flow control                |
| total_acked_bytes     | The amount of bytes that have been acked by the        |
|                       | consumer when flow control is enabled                  |
| total_bytes_sent      | The amount of bytes already sent to the consumer       |
| type                  | The connection type (producer, consumer, or notifier)  |
| unacked_bytes         | The amount of bytes the consumer has no acked          |
| backfill_num_active   | Number of active (running) backfills                   |
| backfill_num_snoozing | Number of snoozing (running) backfills                 |
| backfill_num_pending  | Number of pending (not running) backfills              |

****Per Stream Stats

| backfill_disk_items      | The amount of items read during backfill from disk    |
| backfill_mem_items       | The amount of items read during backfill from memory  |
| backfill_sent            | The amount of items sent to the consumer during the   |
| end_seqno                | The seqno send mutations up to                        |
| flags                    | The flags supplied in the stream request              |
| items_ready              | Whether the stream has items ready to send            |
| last_sent_seqno          | The last seqno sent by this stream                    |
| last_sent_snap_end_seqno | The last snapshot end seqno sent by active stream     |
| last_read_seqno          | The last seqno read by this stream from disk or memory|
| ready_queue_memory       | Memory occupied by elements in the DCP readyQ         |
| memory_phase             | The amount of items sent during the memory phase      |
| opaque                   | The unique stream identifier                          |
| snap_end_seqno           | The last snapshot end seqno (Used if a consumer is    |
|                          | resuming a stream)                                    |
| snap_start_seqno         | The last snapshot start seqno (Used if a consumer is  |
|                          | resuming a stream)                                    |
| start_seqno              | The seqno to start sending mutations from             |
| state                    | The stream state (pending, backfilling, in-memory,    |
|                          | takeover-send, takeover-wait, or dead)                |
| vb_uuid                  | The vb uuid used in the stream request                |
| cur_snapshot_type        | The type of the current snapshot being received       |
| cur_snapshot_start       | The start seqno of the current snapshot being         |
|                          | received                                              |
| cur_snapshot_end         | The end seqno of the current snapshot being received  |

** Dcp Aggregated Stats

Aggregated dcp stats allow dcp connections to be logically grouped and
aggregated together by prefixes.

For example, if all of your dcp connections started with =xdcr:= or
=replication=, you could call =stats dcpagg := to request stats grouped by
everything before the first =:= character, giving you a set for =xdcr= and a
set for =replication=.

*** Results

| [prefix]:count              | Number of connections matching this prefix   |
| [prefix]:producer_count     | Total producer connections with this prefix  |
| [prefix]:items_sent         | Total items sent with this prefix            |
| [prefix]:items_remaining    | Total items remaining to be sent with this   |
|                             | prefix                                       |
| [prefix]:total_bytes        | Total number of bytes sent with this prefix  |
| [prefix]:total_backlog_size | Total backfill items remaining to be sent    |
|                             | with this prefix                             |
| ep_dcp_num_running_backfills| Total number of running backfills across all |
|                             | dcp connections                              |
| ep_dcp_max_running_backfills| Max running backfills we can have across all |
|                             | dcp connections                              |
| ep_dcp_dead_conn_count      | Total dead connections                       |

** Timing Stats

Timing stats provide histogram data from high resolution timers over
various operations within the system.

*** General Form

As this data is multi-dimensional, some parsing may be required for
machine processing.  It's somewhat human readable, but the =stats=
script mentioned in the Getting Started section above will do fancier
formatting for you.

Consider the following sample stats:

: STAT disk_insert_8,16 9488
: STAT disk_insert_16,32 290
: STAT disk_insert_32,64 73
: STAT disk_insert_64,128 86
: STAT disk_insert_128,256 48
: STAT disk_insert_256,512 2
: STAT disk_insert_512,1024 12
: STAT disk_insert_1024,2048 1

This tells you that =disk_insert= took 8-16µs 9,488 times, 16-32µs
290 times, and so on.

The same stats displayed through the =stats= CLI tool would look like
this:

: disk_insert (10008 total)
:    8us - 16us    : ( 94.80%) 9488 ###########################################
:    16us - 32us   : ( 97.70%)  290 #
:    32us - 64us   : ( 98.43%)   73
:    64us - 128us  : ( 99.29%)   86
:    128us - 256us : ( 99.77%)   48
:    256us - 512us : ( 99.79%)    2
:    512us - 1ms   : ( 99.91%)   12
:    1ms - 2ms     : ( 99.92%)    1


*** Available Stats

The following histograms are available from "timings" in the above
form to describe when time was spent doing various things:

<<<<<<< HEAD
| bg_wait                         | bg fetches waiting in the dispatcher queue     |
| bg_load                         | bg fetches waiting for disk                    |
| set_with_meta                   | set_with_meta latencies                        |
| access_scanner                  | access scanner run times                       |
| checkpoint_remover              | checkpoint remover run times                   |
| item_pager                      | item pager run times                           |
| expiry_pager                    | expiry pager run times                         |
| bg_tap_wait                     | tap bg fetches waiting in the dispatcher queue |
| bg_tap_load                     | tap bg fetches waiting for disk                |
| pending_ops                     | client connections blocked for operations      |
|                                 | in pending vbuckets                            |
| storage_age                     | Analogous to ep_storage_age in main stats      |
| data_age                        | Analogous to ep_data_age in main stats         |
| get_cmd                         | servicing get requests                         |
| arith_cmd                       | servicing incr/decr requests                   |
| get_stats_cmd                   | servicing get_stats requests                   |
| get_vb_cmd                      | servicing vbucket status requests              |
| set_vb_cmd                      | servicing vbucket set state commands           |
| del_vb_cmd                      | servicing vbucket deletion commands            |
| chk_persistence_cmd             | waiting for checkpoint persistence             |
| tap_vb_set                      | servicing tap vbucket set state commands       |
| tap_vb_reset                    | servicing tap vbucket reset commands           |
| tap_mutation                    | servicing tap mutations                        |
| notify_io                       | waking blocked connections                     |
| paged_out_time                  | time (in seconds) objects are non-resident     |
| disk_insert                     | waiting for disk to store a new item           |
| disk_update                     | waiting for disk to modify an existing item    |
| disk_del                        | waiting for disk to delete an item             |
| disk_vb_del                     | waiting for disk to delete a vbucket           |
| disk_commit                     | waiting for a commit after a batch of updates  |
| disk_vbstate_snapshot           | Time spent persisting vbucket state changes    |
| item_alloc_sizes                | Item allocation size counters (in bytes)       |
| persistence_cursor_get_all_items| Time spent in fetching all items by            |
|                                 | persistence cursor from checkpoint queues      |
| dcp_cursors_get_all_items       | Time spent in fetching all items by all dcp    |
|                                 | cursors from checkpoint queues                 |
=======
| bg_wait               | bg fetches waiting in the dispatcher queue     |
| bg_load               | bg fetches waiting for disk                    |
| set_with_meta         | set_with_meta latencies                        |
| access_scanner        | access scanner run times                       |
| checkpoint_remover    | checkpoint remover run times                   |
| item_pager            | item pager run times                           |
| expiry_pager          | expiry pager run times                         |
| bg_tap_wait           | tap bg fetches waiting in the dispatcher queue |
| bg_tap_load           | tap bg fetches waiting for disk                |
| pending_ops           | client connections blocked for operations      |
|                       | in pending vbuckets                            |
| storage_age           | Analogous to ep_storage_age in main stats      |
| data_age              | Analogous to ep_data_age in main stats         |
| get_cmd               | servicing get requests                         |
| arith_cmd             | servicing incr/decr requests                   |
| get_stats_cmd         | servicing get_stats requests                   |
| get_vb_cmd            | servicing vbucket status requests              |
| set_vb_cmd            | servicing vbucket set state commands           |
| del_vb_cmd            | servicing vbucket deletion commands            |
| chk_persistence_cmd   | waiting for checkpoint persistence             |
| tap_vb_set            | servicing tap vbucket set state commands       |
| tap_vb_reset          | servicing tap vbucket reset commands           |
| tap_mutation          | servicing tap mutations                        |
| notify_io             | waking blocked connections                     |
| paged_out_time        | time (in seconds) objects are non-resident     |
| disk_insert           | waiting for disk to store a new item           |
| disk_update           | waiting for disk to modify an existing item    |
| disk_del              | waiting for disk to delete an item             |
| disk_vb_del           | waiting for disk to delete a vbucket           |
| disk_commit           | waiting for a commit after a batch of updates  |
| item_alloc_sizes      | Item allocation size counters (in bytes)       |
>>>>>>> 58acc666

The following histograms are available from "scheduler" and "runtimes"
describing the scheduling overhead times and task runtimes incurred by various
IO and Non-IO tasks respectively:

| READ tasks                  |                                          |
| bg_fetcher_tasks            | histogram of scheduling overhead/task    |
|                             | runtimes for background fetch tasks      |
| bg_fetcher_meta_tasks       | histogram of scheduling overhead/task    |
|                             | runtimes for background fetch meta tasks |
| vkey_stat_bg_fetcher_tasks  | histogram of scheduling overhead/task    |
|                             | runtimes for fetching item from disk for |
|                             | vkey stat tasks                          |
| warmup_tasks                | histogram of scheduling overhead/task    |
|                             | runtimes for warmup tasks                |
|-----------------------------+------------------------------------------|
| WRITE tasks                 |                                          |
| vbucket_persist_high_tasks  | histogram of scheduling overhead/task    |
|                             | runtimes for snapshot vbucket state in   |
|                             | high priority tasks                      |
| vbucket_persist_low_tasks   | histogram of scheduling overhead/task    |
|                             | runtimes for snapshot vbucket state in   |
|                             | low priority tasks                       |
| vbucket_deletion_tasks      | histogram of scheduling overhead/task    |
|                             | runtimes for vbucket deletion tasks      |
| flusher_tasks               | histogram of scheduling overhead/task    |
|                             | runtimes for flusher tasks               |
| flush_all_tasks             | histogram of scheduling overhead/task    |
|                             | runtimes for flush all tasks             |
| compactor_tasks             | histogram of scheduling overhead/task    |
|                             | runtimes for vbucket level compaction    |
|                             | tasks                                    |
| statsnap_tasks              | histogram of scheduling overhead/task    |
|                             | runtimes for stats snapshot tasks        |
| mutation_log_compactor_tasks| histogram of scheduling overhead/task    |
|                             | runtimes for access log compaction tasks |
|-----------------------------+------------------------------------------|
| AUXIO tasks                 |                                          |
| tap_bg_fetcher_tasks        | histogram of scheduling overhead/task    |
|                             | runtimes for tap background fetch tasks  |
| access_scanner_tasks        | histogram of scheduling overhead/task    |
|                             | runtimes for access scanner tasks        |
| backfill_tasks              | histogram of scheduling overhead/task    |
|                             | runtimes for backfill tasks              |
|-----------------------------+------------------------------------------|
| NONIO tasks                 |                                          |
| conn_notification_tasks     | histogram of scheduling overhead/task    |
|                             | runtimes for connection notification     |
|                             | tasks                                    |
| checkpoint_remover_tasks    | histogram of scheduling overhead/task    |
|                             | runtimes for checkpoint removal tasks    |
| vb_memory_deletion_tasks    | histogram of scheduling overhead/task    |
|                             | runtimes for memory deletion of vbucket  |
|                             | tasks                                    |
| checkpoint_stats_tasks      | histogram of scheduling overhead/task    |
|                             | runtimes for checkpoint stats tasks      |
| item_pager_tasks            | histogram of scheduling overhead/task    |
|                             | runtimes for item pager tasks            |
| tap_resume_tasks            | histogram of scheduling overhead/task    |
|                             | runtimes for resume suspended tap        |
|                             | connection tasks                         |
| tapconnection_reaper_tasks  | histogram of scheduling overhead/task    |
|                             | runtimes for tap/dcp connection reaper   |
|                             | tasks                                    |
| hashtable_resize_tasks      | histogram of scheduling overhead/task    |
|                             | runtimes for hash table resizer tasks    |
| pending_ops_tasks           | histogram of scheduling overhead/task    |
|                             | runtimes for processing dcp bufferred    |
|                             | items tasks                              |
| conn_manager_tasks          | histogram of scheduling overhead/task    |
|                             | runtimes for dcp/tap connection manager  |
|                             | tasks                                    |
| defragmenter_tasks          | histogram of scheduling overhead/task    |
|                             | runtimes for the in-memory defragmenter  |
|                             | tasks                                    |
| workload_monitor_tasks      | histogram of scheduling overhead/task    |
|                             | runtimes for the workload monitor which  |
|                             | detects and sets the workload pattern    |

** Hash Stats

Hash stats provide information on your vbucket hash tables.

Requesting these stats does affect performance, so don't do it too
regularly, but it's useful for debugging certain types of performance
issues.  For example, if your hash table is tuned to have too few
buckets for the data load within it, the =max_depth= will be too large
and performance will suffer.

| avg_count    | The average number of items per vbucket                  |
| avg_max      | The average max depth of a vbucket hash table            |
| avg_min      | The average min depth of a vbucket hash table            |
| largest_max  | The largest hash table depth of in all vbuckets          |
| largest_min  | The the largest minimum hash table depth of all vbuckets |
| max_count    | The largest number of items in a vbucket                 |
| min_count    | The smallest number of items in a vbucket                |
| total_counts | The total numer of items in all vbuckets                 |

It is also possible to get more detailed hash tables stats by using
'hash detail'. This will print per-vbucket stats.

Each stat is prefixed with =vb_= followed by a number, a colon, then
the individual stat name.

For example, the stat representing the size of the hash table for
vbucket 0 is =vb_0:size=.

| state            | The current state of this vbucket                |
| size             | Number of hash buckets                           |
| locks            | Number of locks covering hash table operations   |
| min_depth        | Minimum number of items found in a bucket        |
| max_depth        | Maximum number of items found in a bucket        |
| reported         | Number of items this hash table reports having   |
| counted          | Number of items found while walking the table    |
| resized          | Number of times the hash table resized           |
| mem_size         | Running sum of memory used by each item          |
| mem_size_counted | Counted sum of current memory used by each item  |

** Checkpoint Stats

Checkpoint stats provide detailed information on per-vbucket checkpoint
datastructure.

Like Hash stats, requesting these stats has some impact on performance.
Therefore, please do not poll them from the server frequently.
Each stat is prefixed with =vb_= followed by a number, a colon, and then
each stat name.

| cursor_name:cursor_checkpoint_id | Checkpoint ID at which the cursor is      |
|                                  | name 'cursor_name' is pointing now        |
| cursor_name:cursor_seqno         | The seqno at which the cursor             |
|                                  | 'cursor_name' is pointing now             |
| cursor_name:num_visits           | Number of times a batch of items have been|
|                                  | drained from a checkpoint of 'cursor_name'|
| open_checkpoint_id               | ID of the current open checkpoint         |
| num_conn_cursors                 | Number of referencing dcp/tap cursors     |
| num_checkpoint_items             | Number of total items in a checkpoint     |
|                                  | datastructure                             |
| num_open_checkpoint_items        | Number of items in the open checkpoint    |
| num_checkpoints                  | Number of checkpoints in a checkpoint     |
|                                  | datastructure                             |
| num_items_for_persistence        | Number of items remaining for persistence |
| state                            | The state of the vbucket this checkpoint  |
|                                  | contains data for                         |
| last_closed_checkpoint_id        | The last closed checkpoint number         |
| persisted_checkpoint_id          | The slast persisted checkpoint number     |
| mem_usage                        | Total memory taken up by items in all     |
|                                  | checkpoints under given manager           |

** Memory Stats

This provides various memory-related stats including the stats from tcmalloc.
Note that tcmalloc stats are not available on some operating systems
(e.g., Windows) that do not support tcmalloc.

| mem_used (deprecated)               | Engine's total memory usage          |
| bytes                               | Engine's total memory usage          |
| ep_kv_size                          | Memory used to store item metadata,  |
|                                     | keys and values, no matter the       |
|                                     | vbucket's state. If an item's value  |
|                                     | is ejected, this stat will be        |
|                                     | decremented by the size of the       |
|                                     | item's value.                        |
| ep_value_size                       | Memory used to store values for      |
|                                     | resident keys                        |
| ep_overhead                         | Extra memory used by transient data  |
|                                     | like persistence queue, replication  |
|                                     | queues, checkpoints, etc             |
| ep_max_size                         | Max amount of data allowed in memory |
| ep_mem_low_wat                      | Low water mark for auto-evictions    |
| ep_mem_low_wat_percent              | Low water mark (as a percentage)       |
| ep_mem_high_wat                     | High water mark for auto-evictions   |
| ep_mem_high_wat_percent             | High water mark (as a percentage)      |
| ep_oom_errors                       | Number of times unrecoverable OOMs   |
|                                     | happened while processing operations |
| ep_tmp_oom_errors                   | Number of times temporary OOMs       |
|                                     | happened while processing operations |
| ep_blob_num                         | The number of blob objects in the    |
|                                     | cache                                |
| ep_blob_overhead                    | The "unused" memory caused by the    |
|                                     | allocator returning bigger chunks    |
|                                     | than requested                       |
| ep_storedval_size                   | Memory used by storedval objects     |
| ep_storedval_overhead               | The "unused" memory caused by the    |
|                                     | allocator returning bigger chunks    |
|                                     | than requested                       |
| ep_storedval_num                    | The number of storedval objects      |
|                                     | allocated                            |
| ep_item_num                         | The number of item objects allocated |
| ep_mem_tracker_enabled              | If smart memory tracking is enabled  |
| total_allocated_bytes               | Engine's total memory usage reported |
|                                     | from the underlying memory allocator |
| total_heap_size                     | Bytes of system memory reserved by   |
|                                     | the underlying memory allocator      |
| total_free_mapped_bytes             | Number of bytes in free, mapped      |
|                                     | pages in the underlying allocator's  |
|                                     | page heap                            |
| total_free_unmapped_bytes           | Number of bytes in free, unmapped    |
|                                     | pages in page heap. These are bytes  |
|                                     | that have been released back to OS   |
|                                     | by the underlying memory allocator   |
| total_fragmentation_bytes           | Bytes of the fragmented memory in    |
|                                     | the underlying allocator. Note that  |
|                                     | the free and mapped pages inside the |
|                                     | allocator are not considered as the  |
|                                     | fragmentation as they can be used    |
|                                     | for incoming memory allocations.     |
| tcmalloc_max_thread_cache_bytes     | A limit to how much memory the       |
|                                     | underlying memory allocator TCMalloc |
|                                     | dedicates for small objects          |
| tcmalloc_current_thread_cache_bytes | A measure of some of the memory that |
|                                     | the underlying allocator TCMalloc is |
|                                     | using for small objects              |


** Stats Key and Vkey
| key_cas                       | The keys current cas value             |KV|
| key_data_age                  | How long the key has waited for its    |KV|
|                               | value to be persisted (0 if clean)     |KV|
| key_exptime                   | Expiration time from the epoch         |KV|
| key_flags                     | Flags for this key                     |KV|
| key_is_dirty                  | If the value is not yet persisted      |KV|
| key_last_modified_time        | Last updated time                      |KV|
| key_valid                     | See description below                  | V|
| key_vb_state                  | The vbucket state of this key          |KV|

=key_valid= can have the following responses:

this_is_a_bug - Some case we didn't take care of.
dirty - The value in memory has not been persisted yet.
length_mismatch - The key length in memory doesn't match the length on disk.
data_mismatch - The data in memroy doesn't match the data on disk.
flags_mismatch - The flags in memory don't match the flags on disk.
valid - The key is both on disk and in memory
ram_but_not_disk - The value doesn't exist yet on disk.
item_deleted - The item has been deleted.

** Warmup

Stats =warmup= shows statistics related to warmup logic

| ep_warmup                       | Shows if warmup is enabled / disabled      |
| ep_warmup_estimated_key_count   | Estimated number of keys in database       |
| ep_warmup_estimated_value_count | Estimated number of values in database     |
| ep_warmup_state                 | The current state of the warmup thread     |
| ep_warmup_thread                | Warmup thread status                       |
| ep_warmup_key_count             | Number of keys warmed up                   |
| ep_warmup_value_count           | Number of values warmed up                 |
| ep_warmup_dups                  | Duplicates encountered during warmup       |
| ep_warmup_oom                   | OOMs encountered during warmup             |
| ep_warmup_time                  | Time (µs) spent by warming data            |
| ep_warmup_keys_time             | Time (µs) spent by warming keys            |
| ep_warmup_mutation_log          | Number of keys present in mutation log     |
| ep_warmup_access_log            | Number of keys present in access log       |
| ep_warmup_min_items_threshold   | Percentage of total items warmed up        |
|                                 | before we enable traffic                   |
| ep_warmup_min_memory_threshold  | Percentage of max mem warmed up before     |
|                                 | we enable traffic                          |


** KV Store Stats

These provide various low-level stats and timings from the underlying KV
storage system and useful to understand various states of the storage
system.

The following stats are available for all database engine:

| open              | Number of database open operations                 |
| close             | Number of database close operations                |
| readTime          | Time spent in read operations                      |
| readSize          | Size of data in read operations                    |
| writeTime         | Time spent in write operations                     |
| writeSize         | Size of data in write operations                   |
| delete            | Time spent  in delete() calls                      |

The following stats are available for the CouchStore database engine:

| backend_type              | Type of backend database engine                                                           |
| commit                    | Time spent in CouchStore commit operation                                                 |
| compaction                | Time spent in compacting vbucket database file                                            |
| numLoadedVb               | Number of Vbuckets loaded into memory                                                     |
| lastCommDocs              | Number of docs in the last commit                                                         |
| failure_set               | Number of failed set operation                                                            |
| failure_get               | Number of failed get operation                                                            |
| failure_vbset             | Number of failed vbucket set operation                                                    |
| save_documents            | Time spent in CouchStore save documents operation                                         |
| io_num_read               | Number of io read operations                                                              |
| io_num_write              | Number of io write operations                                                             |
| io_read_bytes             | Number of bytes read (key + values + rev_meta)                                            |
| io_write_bytes            | Number of bytes written (key + values + rev_meta                                          |
| io_total_read_bytes       | Number of bytes read (total, including Couchstore B-Tree and other overheads)             |
| io_total_write_bytes      | Number of bytes written (total, including Couchstore B-Tree and other overheads)          |
| io_compaction_read_bytes  | Number of bytes read (compaction only, includes Couchstore B-Tree and other overheads)    |
| io_compaction_write_bytes | Number of bytes written (compaction only, includes Couchstore B-Tree and other overheads) |
| block_cache_hits          | Number of block cache hits in buffer cache provided by underlying store                   |
| block_cache_misses        | Number of block cache misses in buffer cache provided by underlying store                 |

** KV Store Timing Stats

KV Store Timing stats provide timing information from the underlying storage
system. These stats are on shard (group of partitions) level.

*** Available Stats
The following histograms are available from "kvtimings" in the form
described in Timings section above. These stats are prefixed with the
rw_<Shard number>: indicating the times spent doing various things:

| commit                | time spent in commit operations                |
| compact               | time spent in file compaction operations       |
| snapshot              | time spent in VB state snapshot operations     |
| delete                | time spent in delete operations                |
| save_documents        | time spent in persisting documents in storage  |
| writeTime             | time spent in writing to storage subsystem     |
| writeSize             | sizes of writes given to storage subsystem     |
| bulkSize              | batch sizes of the save documents calls        |
| fsReadTime            | time spent in doing filesystem reads           |
| fsWriteTime           | time spent in doing filesystem writes          |
| fsSyncTime            | time spent in doing filesystem sync operations |
| fsReadSize            | sizes of various filesystem reads issued       |
| fsWriteSize           | sizes of various filesystem writes issued      |
| fsReadSeek            | values of various seek operations in file      |


** Workload Raw Stats
Some information about the number of shards and Executor pool information.
These are available as "workload" stats:

| ep_workload:num_shards  | number of shards or groups of partitions     |
| ep_workload:num_writers | number of threads that prioritize write ops  |
| ep_workload:num_readers | number of threads that prioritize read ops   |
| ep_workload:num_auxio   | number of threads that prioritize aux io ops |
| ep_workload:num_nonio   | number of threads that prioritize non io ops |
| ep_workload:max_writers | max number of threads doing write ops        |
| ep_workload:max_readers | max number of threads doing read ops         |
| ep_workload:max_auxio   | max number of threads doing aux io ops       |
| ep_workload:max_nonio   | max number of threads doing non io ops       |
| ep_workload:num_sleepers| number of threads that are sleeping |
| ep_workload:ready_tasks | number of global tasks that are ready to run |

Additionally the following stats on the current state of the TaskQueues are
also presented
| HiPrioQ_Writer:InQsize   | count high priority bucket writer tasks waiting  |
| HiPrioQ_Writer:OutQsize  | count high priority bucket writer tasks runnable |
| HiPrioQ_Reader:InQsize   | count high priority bucket reader tasks waiting  |
| HiPrioQ_Reader:OutQsize  | count high priority bucket reader tasks runnable |
| HiPrioQ_AuxIO:InQsize    | count high priority bucket auxio  tasks waiting  |
| HiPrioQ_AuxIO:OutQsize   | count high priority bucket auxio  tasks runnable |
| HiPrioQ_NonIO:InQsize    | count high priority bucket nonio  tasks waiting  |
| HiPrioQ_NonIO:OutQsize   | count high priority bucket nonio  tasks runnable |
| LowPrioQ_Writer:InQsize  | count low priority bucket writer tasks waiting   |
| LowPrioQ_Writer:OutQsize | count low priority bucket writer tasks runnable  |
| LowPrioQ_Reader:InQsize  | count low priority bucket reader tasks waiting   |
| LowPrioQ_Reader:OutQsize | count low priority bucket reader tasks runnable  |
| LowPrioQ_AuxIO:InQsize   | count low priority bucket auxio  tasks waiting   |
| LowPrioQ_AuxIO:OutQsize  | count low priority bucket auxio  tasks runnable  |
| LowPrioQ_NonIO:InQsize   | count low priority bucket nonio  tasks waiting   |
| LowPrioQ_NonIO:OutQsize  | count low priority bucket nonio  tasks runnable  |

** Dispatcher Stats/JobLogs

This provides the stats from AUX dispatcher and non-IO dispatcher, and
from all the reader and writer threads running for the specific bucket.
Along with stats, the job logs for each of the dispatchers and worker
threads is also made available.

The following stats are available for the workers and dispatchers:

| state             | Threads's current status: running, sleeping etc.              |
| runtime           | The amount of time since the thread started running           |
| task              | The activity/job the thread is involved with at the moment    |

The following stats are for individual job logs:

| starttime         | The timestamp when the job started                            |
| runtime           | Time it took for the job to run                               |
| task              | The activity/job the thread ran during that time              |


** Stats Reset

Resets the list of stats below.

Reset Stats:

| ep_bg_load                        |
| ep_bg_wait                        |
| ep_bg_max_load                    |
| ep_bg_min_load                    |
| ep_bg_max_wait                    |
| ep_bg_min_wait                    |
| ep_commit_time                    |
| ep_flush_duration                 |
| ep_flush_duration_highwat         |
| ep_io_num_read                    |
| ep_io_num_write                   |
| ep_io_read_bytes                  |
| ep_io_write_bytes                 |
| ep_items_rm_from_checkpoints      |
| ep_num_eject_failures             |
| ep_num_pager_runs                 |
| ep_num_not_my_vbuckets            |
| ep_num_value_ejects               |
| ep_pending_ops_max                |
| ep_pending_ops_max_duration       |
| ep_pending_ops_total              |
| ep_storage_age                    |
| ep_storage_age_highwat            |
| ep_tap_bg_load_avg                |
| ep_tap_bg_max_load                |
| ep_tap_bg_max_wait                |
| ep_tap_bg_min_load                |
| ep_tap_bg_min_wait                |
| ep_tap_bg_wait_avg                |
| ep_replication_throttled          |
| ep_tap_total_fetched              |
| ep_vbucket_del_max_walltime       |
| pending_ops                       |

Reset Histograms:

| bg_load                           |
| bg_wait                           |
| bg_tap_load                       |
| bg_tap_wait                       |
| chk_persistence_cmd               |
| data_age                          |
| del_vb_cmd                        |
| disk_insert                       |
| disk_update                       |
| disk_del                          |
| disk_vb_del                       |
| disk_commit                       |
| get_stats_cmd                     |
| item_alloc_sizes                  |
| get_vb_cmd                        |
| notify_io                         |
| pending_ops                       |
| persistence_cursor_get_all_items  |
| dcp_cursors_get_all_items         |
| set_vb_cmd                        |
| storage_age                       |
| tap_mutation                      |
| tap_vb_reset                      |
| tap_vb_set                        |


* Details

** Ages

The difference between =ep_storage_age= and =ep_data_age= is somewhat
subtle, but when you consider that a given record may be updated
multiple times before hitting persistence, it starts to be clearer.

=ep_data_age= is how old the data we actually wrote is.

=ep_storage_age= is how long the object has been waiting to be
persisted.

** Warming Up

Opening the data store is broken into three distinct phases:

*** Initializing

During the initialization phase, the server is not accepting
connections or otherwise functional.  This is often quick, but in a
server crash can take some time to perform recovery of the underlying
storage.

This time is made available via the =ep_dbinit= stat.

*** Warming Up

After initialization, warmup begins.  At this point, the server is
capable of taking new writes and responding to reads.  However, only
records that have been pulled out of the storage or have been updated
from other clients will be available for request.

(note that records read from persistence will not overwrite new
records captured from the network)

During this phase, =ep_warmup_thread= will report =running= and
=ep_warmed_up= will be increasing as records are being read.

*** Complete

Once complete, =ep_warmed_up= will stop increasing and
=ep_warmup_thread= will report =complete=.

* Uuid
The uuid stats allows clients to check if the unique identifier created
and assigned to the bucket when it is created. By looking at this a client
can verify that the bucket hasn't been recreated since it was used.<|MERGE_RESOLUTION|>--- conflicted
+++ resolved
@@ -815,7 +815,6 @@
 The following histograms are available from "timings" in the above
 form to describe when time was spent doing various things:
 
-<<<<<<< HEAD
 | bg_wait                         | bg fetches waiting in the dispatcher queue     |
 | bg_load                         | bg fetches waiting for disk                    |
 | set_with_meta                   | set_with_meta latencies                        |
@@ -846,45 +845,11 @@
 | disk_del                        | waiting for disk to delete an item             |
 | disk_vb_del                     | waiting for disk to delete a vbucket           |
 | disk_commit                     | waiting for a commit after a batch of updates  |
-| disk_vbstate_snapshot           | Time spent persisting vbucket state changes    |
 | item_alloc_sizes                | Item allocation size counters (in bytes)       |
 | persistence_cursor_get_all_items| Time spent in fetching all items by            |
 |                                 | persistence cursor from checkpoint queues      |
 | dcp_cursors_get_all_items       | Time spent in fetching all items by all dcp    |
 |                                 | cursors from checkpoint queues                 |
-=======
-| bg_wait               | bg fetches waiting in the dispatcher queue     |
-| bg_load               | bg fetches waiting for disk                    |
-| set_with_meta         | set_with_meta latencies                        |
-| access_scanner        | access scanner run times                       |
-| checkpoint_remover    | checkpoint remover run times                   |
-| item_pager            | item pager run times                           |
-| expiry_pager          | expiry pager run times                         |
-| bg_tap_wait           | tap bg fetches waiting in the dispatcher queue |
-| bg_tap_load           | tap bg fetches waiting for disk                |
-| pending_ops           | client connections blocked for operations      |
-|                       | in pending vbuckets                            |
-| storage_age           | Analogous to ep_storage_age in main stats      |
-| data_age              | Analogous to ep_data_age in main stats         |
-| get_cmd               | servicing get requests                         |
-| arith_cmd             | servicing incr/decr requests                   |
-| get_stats_cmd         | servicing get_stats requests                   |
-| get_vb_cmd            | servicing vbucket status requests              |
-| set_vb_cmd            | servicing vbucket set state commands           |
-| del_vb_cmd            | servicing vbucket deletion commands            |
-| chk_persistence_cmd   | waiting for checkpoint persistence             |
-| tap_vb_set            | servicing tap vbucket set state commands       |
-| tap_vb_reset          | servicing tap vbucket reset commands           |
-| tap_mutation          | servicing tap mutations                        |
-| notify_io             | waking blocked connections                     |
-| paged_out_time        | time (in seconds) objects are non-resident     |
-| disk_insert           | waiting for disk to store a new item           |
-| disk_update           | waiting for disk to modify an existing item    |
-| disk_del              | waiting for disk to delete an item             |
-| disk_vb_del           | waiting for disk to delete a vbucket           |
-| disk_commit           | waiting for a commit after a batch of updates  |
-| item_alloc_sizes      | Item allocation size counters (in bytes)       |
->>>>>>> 58acc666
 
 The following histograms are available from "scheduler" and "runtimes"
 describing the scheduling overhead times and task runtimes incurred by various
