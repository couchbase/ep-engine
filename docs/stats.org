--- conflicted
+++ resolved
@@ -671,7 +671,6 @@
 
 ****Per Stream Stats
 
-<<<<<<< HEAD
 | backfill_disk_items | The amount of items read during backfill from disk    |
 | backfill_mem_items  | The amount of items read during backfill from memory  |
 | backfill_sent       | The amount of items sent to the consumer during the   |
@@ -679,6 +678,8 @@
 | flags               | The flags supplied in the stream request              |
 | items_ready         | Whether the stream has items ready to send            |
 | last_sent_seqno     | The last seqno sent by this stream                    |
+| last_read_seqno     | The last seqno read by this stream from disk or memory|
+| ready_queue_memory  | Memory occupied by elements in the DCP readyQ         |
 | memory_phase        | The amount of items sent during the memory phase      |
 | opaque              | The unique stream identifier                          |
 | snap_end_seqno      | The last snapshot end seqno (Used if a consumer is    |
@@ -693,28 +694,6 @@
 | cur_snapshot_start  | The start seqno of the current snapshot being         |
 |                     | received                                              |
 | cur_snapshot_end    | The end seqno of the current snapshot being received  |
-=======
-| backfilled         | The amount of items sent from disk                     |
-| end_seqno          | The seqno send mutations up to                         |
-| flags              | The flags supplied in the stream request               |
-| items_ready        | Whether the stream has items ready to send             |
-| last_sent_seqno    | The last seqno sent by this stream                     |
-| last_read_seqno    | The last seqno read by this stream from disk or memory |
-| ready_queue_memory | Memory occupied by elements in the DCP readyQ          |
-| memory             | The amount of items sent from memory                   |
-| opaque             | The unique stream identifier                           |
-| snap_end_seqno     | The last snapshot end seqno (Used if a consumer is     |
-|                    | resuming a stream)                                     |
-| snap_start_seqno   | The last snapshot start seqno (Used if a consumer is   |
-|                    | resuming a stream)                                     |
-| start_seqno        | The seqno to start sending mutations from              |
-| state              | The stream state (pending, backfilling, in-memory,     |
-|                    | takeover-send, takeover-wait, or dead)                 |
-| vb_uuid            | The vb uuid used in the stream request                 |
-| cur_snapshot_type  | The type of the current snapshot being received        |
-| cur_snapshot_start | The start seqno of the current snapshot being received |
-| cur_snapshot_end   | The end seqno of the current snapshot being received   |
->>>>>>> 2ee154e3
 
 ** Dcp Aggregated Stats
 
